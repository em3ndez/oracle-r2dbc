--- conflicted
+++ resolved
@@ -735,23 +735,6 @@
     requireSupportedSqlType(requireNonNull(
       parameter.getType(), "Parameter type is null"));
     requireSupportedJavaType(parameter.getValue());
-
-    // TODO: This method should check if Java type can be converted to the
-    //  specified SQL type. If the conversion is unsupported, then JDBC
-    //  setObject(...) will throw when this statement is executed. The correct
-    //  behavior is to throw IllegalArgumentException here, and not from
-    //  execute()
-<<<<<<< HEAD
-=======
-    Type r2dbcType =
-      requireNonNull(parameter.getType(), "Parameter type is null");
-    SQLType jdbcType = toJdbcType(r2dbcType);
-
-    if (jdbcType == null)
-      throw new IllegalArgumentException("Unsupported SQL type: " + r2dbcType);
-
-    requireSupportedJavaType(parameter.getValue());
->>>>>>> 4b68ec7e
     bindValues[index] = parameter;
   }
 
@@ -1645,14 +1628,10 @@
       return Flux.concat(
         super.executeJdbc(),
         Mono.just(createCallResult(
-<<<<<<< HEAD
+          dependentCounter,
           createOutParameters(
             fromJdbc(preparedStatement::getConnection),
-=======
-          dependentCounter,
-          createOutParameters(
             dependentCounter,
->>>>>>> 4b68ec7e
             new JdbcOutParameters(), metadata, adapter),
           adapter)));
     }
