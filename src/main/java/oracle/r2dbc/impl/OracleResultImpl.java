/*
  Copyright (c) 2020, 2021, Oracle and/or its affiliates.

  This software is dual-licensed to you under the Universal Permissive License
  (UPL) 1.0 as shown at https://oss.oracle.com/licenses/upl or Apache License
  2.0 as shown at http://www.apache.org/licenses/LICENSE-2.0. You may choose
  either license.

  Licensed under the Apache License, Version 2.0 (the "License");
  you may not use this file except in compliance with the License.
  You may obtain a copy of the License at

     https://www.apache.org/licenses/LICENSE-2.0

  Unless required by applicable law or agreed to in writing, software
  distributed under the License is distributed on an "AS IS" BASIS,
  WITHOUT WARRANTIES OR CONDITIONS OF ANY KIND, either express or implied.
  See the License for the specific language governing permissions and
  limitations under the License.
*/

package oracle.r2dbc.impl;

import io.r2dbc.spi.OutParameters;
import io.r2dbc.spi.R2dbcException;
import io.r2dbc.spi.Readable;
import io.r2dbc.spi.Result;
import io.r2dbc.spi.Row;
import io.r2dbc.spi.RowMetadata;
import oracle.r2dbc.OracleR2dbcWarning;
import oracle.r2dbc.impl.ReadablesMetadata.RowMetadataImpl;
import org.reactivestreams.Publisher;
import reactor.core.publisher.Flux;
import reactor.core.publisher.Mono;

import java.sql.BatchUpdateException;
import java.sql.ResultSet;
import java.sql.SQLWarning;
import java.util.Objects;
import java.util.concurrent.atomic.AtomicBoolean;
import java.util.function.BiFunction;
import java.util.function.Function;
import java.util.function.Predicate;
import java.util.stream.LongStream;
import java.util.stream.Stream;

import static oracle.r2dbc.impl.OracleR2dbcExceptions.fromJdbc;
import static oracle.r2dbc.impl.OracleR2dbcExceptions.requireNonNull;
import static oracle.r2dbc.impl.OracleR2dbcExceptions.toR2dbcException;
import static oracle.r2dbc.impl.OracleReadableImpl.createRow;
import static oracle.r2dbc.impl.ReadablesMetadata.createRowMetadata;

/**
 * <p>
 * Abstract class providing a base implementation of the R2DBC SPI
 * {@link Result} interface. Concrete subclasses implement
 * {@link #mapSegments(Class, Function)} to return a {@link Publisher} that
 * emits the output of a {@link Segment} mapping function for each
 * {@code Segment} of the {@code Result}. Implementations of R2DBC SPI methods
 * in the base class invoke {@code mapSegments} with a mapping function that
 * filters the emitted {@code Segment}s according to the specification of the
 * SPI method.
 * </p>
 */
abstract class OracleResultImpl implements Result {

  /**
   * Indicates if a method call on this {@code Result} has already returned a
   * {@code Publisher} that allows this {@code Result} to be consumed. In
   * conformance with the R2DBC SPI, an {@code IllegalStateException} is thrown
   * if multiple attempts are made to consume this result; A result may only be
   * consumed once.
   */
  private boolean isPublished = false;

  /** Private constructor invoked by inner subclasses */
  private OracleResultImpl() { }

  /**
   * <p>
   * Returns a publisher that emits the output of a segment mapping function for
   * each segment of this result. The mapping function only accepts segments of
   * a specified type. This method is called from methods of the public API to
   * create publishers of different value types. For instance, the
   * {@link #getRowsUpdated()} method creates a {@code Publisher<Long>} by
   * calling this method with an {@code UpdateCount.class} segment type and a
   * function that maps {@code UpdateCount} segments to a {@code Long}.
   * </p><p>
   * Any segments, other than {@code Message} segments, that are not an instance
   * of the {@code segmentType} should not be passed to the
   * {@code segmentMapper}, and should not emitted by the returned publisher in
   * any form. However, {@code Message} segments are an exception. The error of
   * a {@code Message} segment must be emitted as an {@code onError} signal,
   * even if the {@code segmentType} is not assignable to {@code Message}
   * segments.
   * </p>
   * @param segmentType Class of {@code Segment} to map. Not null.
   * @param segmentMapper Maps segments to published values.
   * @return A publisher that emits the mapped values.
   * @param <T> Segment type to map
   * @param <U> Type of mapped value
   */
<<<<<<< HEAD
  protected abstract <T extends Segment, U> Publisher<U> mapSegments(
    Class<T> segmentType, Function<? super T, U> segmentMapper);
=======
  @SuppressWarnings("unchecked")
  private <T extends Segment, U> Publisher<U> publishSegments(
    Class<T> type, Function<? super T, U> mappingFunction) {

    setPublished();

    Mono<U> whenConsumed = Mono.defer(() -> {
      Publisher<Void> consumedPublisher = onConsumed.getAndSet(null);
      return consumedPublisher == null
        ? Mono.empty()
        : Mono.from((Publisher<U>)consumedPublisher);
    });

    return Flux.concatDelayError(
      Flux.from(publishSegments(segment -> {
        if (type.isInstance(segment))
          return mappingFunction.apply(type.cast(segment));
        else if (segment instanceof OracleR2dbcWarning)
          return (U)FILTERED;
        else if (segment instanceof Message)
          throw ((Message)segment).exception();
        else
          return (U)FILTERED;
      }))
      .filter(object -> object != FILTERED),
      whenConsumed)
      .doOnCancel(() ->
        Mono.from(whenConsumed).subscribe());
  }
>>>>>>> aada73fb

  /**
   * {@inheritDoc}
   * <p>
   * Implements the R2DBC SPI method to return a flat-mapping of publishers
   * generated by a {@code mappingFunction}. Publishers output by the
   * {@code mappingFunction} are subscribed to serially. Serial subscription is
   * implemented by the {@code Flux.concat(Publisher<Publisher>)} factory called
   * by this method.
   * </p><p>
   * The returned {@code Publisher} does not support multiple
   * {@code Subscriber}s
   * </p>
   */
  @Override
  public <T> Publisher<T> flatMap(
    Function<Segment, ? extends Publisher<? extends T>> mappingFunction) {
    requireNonNull(mappingFunction, "mappingFunction is null");
    setPublished();
    return singleSubscriber(Flux.concat(
      mapSegments(Segment.class, mappingFunction)));
  }

  /**
   * {@inheritDoc}
   * <p>
   * Implements the R2DBC SPI method to return a {@code Publisher} emitting the
   * update counts of this {@code Result} as {@link Integer} values. An
   * {@code onError} signal with {@link ArithmeticException} is emitted if a
   * update count of this {@code Result} is larger than
   * {@link Integer#MAX_VALUE}.
   * </p><p>
   * The returned {@code Publisher} supports multiple {@code Subscriber}s.
   * </p>
   */
  @Override
  public Publisher<Long> getRowsUpdated() {
    setPublished();
    return mapSegments(UpdateCount.class, UpdateCount::value);
  }

  /**
   * {@inheritDoc}
   * <p>
   * Implements the R2DBC SPI method to return a {@code Publisher} emitting the
   * output of a {@code mappingFunction} for each {@link Row} of this
   * {@code Result}.
   * </p><p>
   * The returned {@code Publisher} does not support multiple
   * {@code Subscriber}s.
   * </p>
   */
  @Override
  public <T> Publisher<T> map(
    BiFunction<Row, RowMetadata, ? extends T> mappingFunction) {
    requireNonNull(mappingFunction, "mappingFunction is null");
    setPublished();
    return singleSubscriber(mapSegments(
      RowSegment.class, rowSegment -> {
        Row row = rowSegment.row();
        return mappingFunction.apply(row, row.getMetadata());
      }));
  }

  /**
   * {@inheritDoc}
   * <p>
   * Implements the R2DBC SPI method to return a {@code Publisher} emitting the
   * output of a {@code mappingFunction} for each {@link Row} of this
   * {@code Result}.
   * </p><p>
   * The returned {@code Publisher} does not support multiple
   * {@code Subscriber}s.
   * </p>
   */
  @Override
  public <T> Publisher<T> map(
    Function<? super Readable, ? extends T> mappingFunction) {
    requireNonNull(mappingFunction, "mappingFunction is null");
    setPublished();
    return singleSubscriber(mapSegments(
      ReadableSegment.class, readableSegment ->
        mappingFunction.apply(readableSegment.getReadable())));
  }

  /**
   * {@inheritDoc}
   * <p>
   * Implements the R2DBC SPI method to return a new instance of
   * {@code OracleResultImpl} that implements
   * {@link OracleResultImpl#mapSegments(Class, Function)} to filter segments of
   * this result with the specified {@code filter} predicate.
   * </p>
   */
  @Override
  public OracleResultImpl filter(Predicate<Segment> filter) {
    requireNonNull(filter, "filter is null");
    return new FilteredResult(this, filter);
  }

  /**
   * <p>
   * Adds this result to a collection of results that depend on a JDBC
   * statement. After this method is called, the JDBC statement must remain open
   * until this result signals that it has been closed.
   * </p><p>
   * This method must only be invoked when it is certain that this
   * result will be received by user code. If user code never receives this
   * result, then it can never consume it, and the JDBC statement is never
   * closed. Otherwise, once this result reaches user code, that code is
   * responsible for consuming it. The R2DBC specification requires results to
   * be fully consumed; There is no other way for Oracle R2DBC to know when
   * it is safe to close the JDBC statement.
   * </p><p>
   * Depending on the type of this result, this method may or may not actually
   * do anything. For instance, if this result is an update count, then it
   * doesn't depend on a JDBC statement, and so it won't actually register
   * itself as a dependent. This result registers itself only if it retains
   * something like {@code ResultSet} which depends on the JDBC statement to
   * remain open.
   * </p><p>
   * Additional results may be added to the collection after this method
   * returns. In particular, a REF CURSOR is backed by a ResultSet, and that
   * ResultSet will be closed when the JDBC statement is closed. At the time
   * when this method is called, it is not known what the user defined mapping
   * function will do. A check to see if REF CURSOR ResultSet was created can
   * only after the user defined function has executed.
   * </p><p>
   * This method is implemented by the OracleResultImpl super class to do
   * nothing. Subclasses that depend on the JDBC statement override this method
   * and add themselves to the collection of dependent results.
   * </p>
   */
  void addDependent() {
    // Do nothing for non-dependent results. This method is overridden by the
    // DependentResult subclass to add a dependent result.
  }

  /**
   * Marks this result as having created a {@code Publisher} that allows this
   * {@code Result} to be consumed. This method enforces the {@link Result} SPI
   * contract which does not allow the same result to be consumed more than
   * once.
   * <em>
   *   This method MUST be called before returning a Publisher to user code from
   *   all public APIs of this class.
   * </em>
   * @throws IllegalStateException If this result has already been consumed.
   */
  protected void setPublished() {
    if (isPublished) {
      throw new IllegalStateException(
        "A result can not be consumed more than once");
    }
    isPublished = true;
  }

  /**
   * Creates a {@code Result} that publishes a JDBC {@code resultSet} as
   * {@link RowSegment}s
   * @param dependentCounter Collection of results that depend on the JDBC
   * statement which created the {@code ResultSet} to remain open until all
   * results are consumed.
   * @param resultSet {@code ResultSet} to publish. Not null.
   * @param adapter Adapts JDBC calls into reactive streams. Not null.
   * @return A {@code Result} for a ResultSet
   */
  public static OracleResultImpl createQueryResult(
    DependentCounter dependentCounter, ResultSet resultSet,
    ReactiveJdbcAdapter adapter) {
    return new ResultSetResult(dependentCounter, resultSet, adapter);
  }

  /**
   * Creates a {@code Result} that publishes {@code outParameters} as
   * {@link OutSegment}s
   * @param dependentCounter Collection of results that depend on the JDBC
   * statement which created the {@code OutParameters} to remain open until all
   * results are consumed.
   * @param outParameters {@code OutParameters} to publish. Not null.
   * @param adapter Adapts JDBC calls into reactive streams. Not null.
   * @return A {@code Result} for {@code OutParameters}
   */
  static OracleResultImpl createCallResult(
    DependentCounter dependentCounter, OutParameters outParameters,
    ReactiveJdbcAdapter adapter) {
    return new CallResult(dependentCounter, outParameters, adapter);
  }

  /**
   * Creates a {@code Result} that publishes an {@code updateCount} as an
   * {@link UpdateCount} segment, followed by a {@code generatedKeys}
   * {@code ResultSet} as {@link RowSegment}s
   * @return A {@code Result} for values generated by DML
   * @param updateCount Update count to publish
   * @param dependentCounter Collection of results that depend on the JDBC
   * statement which created the {@code generatedKeys} {@code ResultSet} to
   * remain open until all results are consumed.
   * @param generatedKeys Generated values to publish. Not null.
   * @param adapter Adapts JDBC calls into reactive streams. Not null.
   */
  static OracleResultImpl createGeneratedValuesResult(
    long updateCount, DependentCounter dependentCounter,
    ResultSet generatedKeys, ReactiveJdbcAdapter adapter) {
    return new GeneratedKeysResult(
      updateCount, dependentCounter, generatedKeys, adapter);
  }

  /**
   * Creates a {@code Result} that publishes an {@code updateCount} as an
   * {@link UpdateCount} segment
   * @return A {@code Result} for a DML update
   * @param updateCount Update count to publish
   */
  static OracleResultImpl createUpdateCountResult(long updateCount) {
    return new UpdateCountResult(updateCount);
  }

  /**
   * Creates a {@code Result} that publishes a batch of {@code updateCounts}
   * as {@link UpdateCount} segments
   * @return A {@code Result} for a batch DML update
   * @param updateCounts Update counts to publish. Not null.
   */
  static OracleResultImpl createBatchUpdateResult(long[] updateCounts) {
    return new BatchUpdateResult(updateCounts);
  }

  /**
   * Creates a {@code Result} that publishes update counts of a
   * {@code batchUpdateException} as {@link UpdateCount} segments, followed a
   * {@link Message} segment with the {@code batchUpdateException} mapped to
   * an {@link R2dbcException}
   * @param batchUpdateException BatchUpdateException to publish. Not null.
   * @return A {@code Result} for a failed DML batch update
   */
  static OracleResultImpl createBatchUpdateErrorResult(
    BatchUpdateException batchUpdateException) {
    return new BatchUpdateErrorResult(batchUpdateException);
  }

  /**
   * Creates a {@code Result} that publishes an {@code r2dbcException} as a
   * {@link Message} segment
   * @param r2dbcException Error to publish. Not null.
   * @return A {@code Result} for failed {@code Statement} execution
   */
  static OracleResultImpl createErrorResult(R2dbcException r2dbcException) {
    return new ErrorResult(r2dbcException);
  }

  /**
   * Creates a {@code Result} that publishes a {@code warning} as a
   * {@link Message} segment, followed by any {@code Segment}s of a
   * {@code result}.
   * @param sql The SQL that resulted in a waring. Not null.
   * @param warning Warning to publish. Not null.
   * @param result Result to publisher. Not null.
   * @return A {@code Result} for a {@code Statement} execution that
   * completed with a warning.
   */
  static OracleResultImpl createWarningResult(
    String sql, SQLWarning warning, OracleResultImpl result) {
    return new WarningResult(sql, warning, result);
  }

  /**
   * {@link OracleResultImpl} subclass that publishes a single update count. An
   * instance of this class constructed with negative valued update count
   * will publish no {@code Segment}s
   */
  private static final class UpdateCountResult extends OracleResultImpl {

    private final long updateCount;

    private UpdateCountResult(long updateCount) {
      this.updateCount = updateCount;
    }

    /**
     * {@inheritDoc}
     * <p>
     * This method uses Mono's fromSupplier factory to defer segment mapping
     * until the publisher is subscribed to. This ensures that segments are
     * consumed in the correct order when the returned publisher is concatenated
     * after another, as with
     * {@link BatchUpdateErrorResult#mapSegments(Class, Function)}, for
     * instance. Additionally, the factory handles any exception thrown by the
     * segment mapper by translating it in to an onError signal.
     * </p>
     */
    @Override
    protected <T extends Segment, U> Publisher<U> mapSegments(
      Class<T> segmentType, Function<? super T, U> segmentMapper) {

      if (!segmentType.isAssignableFrom(UpdateCountImpl.class))
        return Mono.empty();

      return Mono.fromSupplier(() ->
        segmentMapper.apply(segmentType.cast(
          new UpdateCountImpl(updateCount))));
    }
  }

  /**
   * <p>
   * {@link OracleResultImpl} subclass that publishes JDBC {@link ResultSet} as
   * {@link RowSegment}s. {@link RowMetadata} of published {@code Rows} is
   * derived from the {@link java.sql.ResultSetMetaData} of the
   * {@link ResultSet}.
   * </p><p>
   * This {@code Result} is <i>not</i> implemented to publish
   * {@link SQLWarning} chains returned by {@link ResultSet#getWarnings()} as
   * {@link Message} segments. This implementation is correct for the 21.1
   * Oracle JDBC Driver which is known to implement {@code getWarnings()} by
   * returning {@code null} for forward-only insensitive {@code ResultSets}
   * when no invocation of {@link java.sql.Statement#setMaxRows(int)}
   * or {@link java.sql.Statement#setLargeMaxRows(long)} has occurred.
   * </p><p>
   * It is a known limitation of the 21.1 Oracle JDBC Driver that
   * {@link ResultSet#getWarnings()} can not be invoked after row publishing
   * has been initiated; The {@code ResultSet} is logically closed once row
   * publishing has been initiated, and so {@code getWarnings} would throw a
   * {@link java.sql.SQLException} to indicate a closed {@code ResultSet}. If
   * a later release of Oracle JDBC removes this limitation, then this
   * {@code Result} should be implemented to invoke {@code getWarnings} to
   * ensure correctness if a later release of Oracle JDBC also returns non-null
   * values from that method.
   * </p>
   */
  private static final class ResultSetResult extends DependentResult {

    private final ResultSet resultSet;
    private final RowMetadataImpl metadata;
    private final ReactiveJdbcAdapter adapter;

    private ResultSetResult(
      DependentCounter dependentCounter, ResultSet resultSet,
      ReactiveJdbcAdapter adapter) {
      super(dependentCounter);
      this.resultSet = resultSet;
      this.metadata = createRowMetadata(fromJdbc(resultSet::getMetaData));
      this.adapter = adapter;
    }

    @Override
    protected <T extends Segment, U> Publisher<U> mapDependentSegments(
      Class<T> segmentType, Function<? super T, U> segmentMapper) {

      if (!segmentType.isAssignableFrom(RowSegmentImpl.class))
        return Mono.empty();

      // Avoiding object allocation by reusing the same Row object
      ReusableJdbcReadable reusableJdbcReadable = new ReusableJdbcReadable();
      Row row =
        createRow(dependentCounter, reusableJdbcReadable, metadata, adapter);

      return adapter.publishRows(resultSet, jdbcReadable -> {
        reusableJdbcReadable.current = jdbcReadable;
        return segmentMapper.apply(segmentType.cast(new RowSegmentImpl(row)));
      });
    }

    /**
     * Wraps an actual
     * {@link oracle.r2dbc.impl.ReactiveJdbcAdapter.JdbcReadable}. The actual
     * readable is set to {@link #current}. A single instance of
     * {@code OracleReadableImpl.RowImpl} can retain an instance of this class,
     * and the instance can read multiple rows by changing the value of
     * {@link #current} between invocations of a user defined row mapping
     * function. This is done to avoid allocating an object for each row of a
     * query result.
     */
    private static final class ReusableJdbcReadable
      implements ReactiveJdbcAdapter.JdbcReadable {

      ReactiveJdbcAdapter.JdbcReadable current = null;

      @Override
      public <T> T getObject(int index, Class<T> type) {
        return current.getObject(index, type);
      }
    }
  }

  /**
   * {@link OracleResultImpl} subclass that publishes an update count as an
   * {@link UpdateCount} segment, followed by a JDBC {@link ResultSet} as
   * {@link RowSegment}s. This class is a composite of a
   * {@link UpdateCountResult} and {@link ResultSetResult}.
   */
  private static final class GeneratedKeysResult extends OracleResultImpl {

    private final OracleResultImpl updateCountResult;
    private final OracleResultImpl generatedKeysResult;

    private GeneratedKeysResult(
      long updateCount, DependentCounter dependentCounter,
      ResultSet generatedKeys, ReactiveJdbcAdapter adapter) {
      updateCountResult = createUpdateCountResult(updateCount);
      generatedKeysResult =
        createQueryResult(dependentCounter, generatedKeys, adapter);
    }

    @Override
    void addDependent() {
      generatedKeysResult.addDependent();
    }

    @Override
    protected <T extends Segment, U> Publisher<U> mapSegments(
      Class<T> segmentType, Function<? super T, U> segmentMapper) {
      return Flux.concat(
        updateCountResult.mapSegments(segmentType, segmentMapper),
        generatedKeysResult.mapSegments(segmentType, segmentMapper));
    }
  }

  /**
   * {@link OracleResultImpl} subclass that publishes a single instance of
   * {@link OutParameters} as an {@link OutSegment}.
   */
  private static final class CallResult extends DependentResult {

    private final OutParameters outParameters;
    private final ReactiveJdbcAdapter adapter;

    private CallResult(
      DependentCounter dependentCounter, OutParameters outParameters,
      ReactiveJdbcAdapter adapter) {
      super(dependentCounter);
      this.outParameters = outParameters;
      this.adapter = adapter;
    }

    @Override
    protected <T extends Segment, U> Publisher<U> mapDependentSegments(
      Class<T> segmentType, Function<? super T, U> segmentMapper) {

      if (!segmentType.isAssignableFrom(OutSegmentImpl.class))
        return Mono.empty();

      // Acquire the JDBC lock asynchronously as the outParameters are backed
      // by a JDBC CallableStatement, and it may block a thread when values
      // are accessed with CallableStatement.getObject(...)
      return adapter.getLock().get(() ->
        segmentMapper.apply(segmentType.cast(
          new OutSegmentImpl(outParameters))));
    }
  }

  /**
   * {@link OracleResultImpl} subclass that publishes an array of update
   * counts as {@link UpdateCount} segments.
   */
  private static final class BatchUpdateResult extends OracleResultImpl {

    private final long[] updateCounts;

    private BatchUpdateResult(long[] updateCounts) {
      this.updateCounts = updateCounts;
    }

    @Override
    protected <T extends Segment, U> Publisher<U> mapSegments(
      Class<T> segmentType, Function<? super T, U> segmentMapper) {

      if (!segmentType.isAssignableFrom(UpdateCountImpl.class))
        return Mono.empty();

      return Flux.fromStream(
        LongStream.of(updateCounts)
          .mapToObj(updateCount ->
            segmentMapper.apply(segmentType.cast(
              new UpdateCountImpl(updateCount)))));
    }
  }

  /**
   * {@link OracleResultImpl} subclass that publishes an array of update
   * counts from a {@link BatchUpdateException} as {@link UpdateCount} segments
   * followed by a {@link Message} segment with the {@link BatchUpdateException}
   * mapped to an {@link R2dbcException}. This class is a composite of
   * {@link BatchUpdateResult} and {@link ErrorResult}.
   */
  private static final class BatchUpdateErrorResult extends OracleResultImpl {

    private final BatchUpdateResult batchUpdateResult;
    private final ErrorResult errorResult;

    private BatchUpdateErrorResult(BatchUpdateException batchUpdateException) {
      batchUpdateResult = new BatchUpdateResult(
        batchUpdateException.getLargeUpdateCounts());
      errorResult =
        new ErrorResult(toR2dbcException(batchUpdateException));
    }

    @Override
    protected <T extends Segment, U> Publisher<U> mapSegments(
      Class<T> segmentType, Function<? super T, U> segmentMapper) {
      return Flux.concat(
        batchUpdateResult.mapSegments(segmentType, segmentMapper),
        errorResult.mapSegments(segmentType, segmentMapper));
    }

  }

  /**
   * {@link OracleResultImpl} subclass that publishes an {@link R2dbcException}
   * as a {@link Message} segment.
   */
  private static final class ErrorResult extends OracleResultImpl {

    private final R2dbcException r2dbcException;

    private ErrorResult(R2dbcException r2dbcException) {
      this.r2dbcException = r2dbcException;
    }

    /**
     * {@inheritDoc}
     * <p>
     * Emits the mapping of a message segment, or emits an error if another
     * segment type is specified. Unlike other segment types, message segments
     * represent an error that must be delivered to user code. Even when user
     * code is calling for some other segment type, like rows with
     * {@link #map(BiFunction)}, or update counts with
     * {@link #getRowsUpdated()}, user code does not want these calls to ignore
     * error. If user code really does want to ignore errors, it may call
     * {@link #filter(Predicate)} to ignore message segments, or
     * {@link #flatMap(Function)} to recover from message segments.
     * </p><p>
     * This method uses Mono's fromSupplier factory to defer segment mapping
     * until the publisher is subscribed to. This ensures that segments are
     * consumed in the correct order when the returned publisher is concatenated
     * after another, as with
     * {@link BatchUpdateErrorResult#mapSegments(Class, Function)}, for
     * instance. Additionally, the factory handles any exception thrown by the
     * segment mapper by translating it in to an onError signal.
     * </p>
     */
    @Override
    protected <T extends Segment, U> Publisher<U> mapSegments(
      Class<T> segmentType, Function<? super T, U> segmentMapper) {

      if (! segmentType.isAssignableFrom(MessageImpl.class))
        return Mono.error(r2dbcException);

      return Mono.fromSupplier(() ->
        segmentMapper.apply(segmentType.cast(
          new MessageImpl(r2dbcException))));
    }
  }

  /**
   * {@link OracleResultImpl} subclass that publishes a {@link SQLWarning}
   * chain as {@link Message} segments, followed by the segments of another
   * {@link OracleResultImpl}.
   */
  private static final class WarningResult extends OracleResultImpl {

    /** The SQL that resulted in a warning */
    private final String sql;

    /** The warning of this result */
    private final SQLWarning warning;

    /** The result that follows this result */
    private final OracleResultImpl result;

    /**
     * Constructs a result that publishes a {@code warning} as a
     * {@link Message}, and then publishes the segments of a {@code result}.
     * @param sql The SQL that resulted in a warning
     * @param warning Warning to publish. Not null.
     * @param result Result of segments to publish after the warning. Not null.
     */
<<<<<<< HEAD
    private WarningResult(SQLWarning warning, OracleResultImpl result) {
=======
    private WarningResult(
      String sql, SQLWarning warning, OracleResultImpl result) {
      this.sql = sql;
>>>>>>> aada73fb
      this.warning = warning;
      this.result = result;
    }

    @Override
<<<<<<< HEAD
    void addDependent() {
      result.addDependent();
    }

    /**
     * @implNote In the 1.0.0 release, message segments for the warning were
     * emitted prior to any segments from the {@link #result}. Unless message
     * segments were consumed by {@link #flatMap(Function)}, the publisher
     * returned to user code would emit onError before emitting values from
     * the {@link #result}.
     * Revisiting this decision before the 1.1.0 release, it really seems like a
     * bad one. It is thought that user code would typically want to consume
     * results before handling warnings and errors, and so the order is reversed
     * in later releases. Segments are now emitted from the {@link #result}
     * first, followed by the message segments. This change in behavior should
     * be safe, as the R2DBC SPI does not specify any ordering for this case.
     */
    @Override
    protected <T extends Segment, U> Publisher<U> mapSegments(
      Class<T> segmentType, Function<? super T, U> segmentMapper) {
      return Flux.concat(
        result != null
          ? result.mapSegments(segmentType, segmentMapper)
          : Mono.empty(),
        segmentType.isAssignableFrom(MessageImpl.class)
          ? Flux.fromStream(Stream.iterate(
            warning, Objects::nonNull, SQLWarning::getNextWarning)
            .map(sqlWarning ->
              segmentMapper.apply(segmentType.cast(
                new MessageImpl(toR2dbcException(sqlWarning))))))
          : Mono.error(toR2dbcException(warning)));
=======
    <T> Publisher<T> publishSegments(Function<Segment, T> mappingFunction) {
      return Flux.fromStream(Stream.iterate(
        warning, Objects::nonNull, SQLWarning::getNextWarning)
        .map(nextWarning ->
          // It is noted that SQL can not be extracted from Oracle JDBC's
          // SQLWarning objects, so it must be explicitly provided here.
          OracleR2dbcExceptions.toR2dbcException(warning, sql))
        .map(WarningImpl::new))
        .map(mappingFunction)
        // Invoke publishSegments(Class, Function) rather than
        // publishSegments(Function) to update the state of the result; Namely,
        // the state that has the onConsumed Publisher emit a terminal signal.
        .concatWith(result != null
          ? result.publishSegments(Segment.class,mappingFunction)
          : Mono.empty());
>>>>>>> aada73fb
    }
  }

  /**
   * A result that filters out {@code Segment} of another result. Filtered
   * segments are emitted as the {@link #FILTERED} object.
   */
  private static final class FilteredResult extends OracleResultImpl {

    /**
     * An object that represents a filtered {@code Segment}. This object is
     * output by a segment mapping function defined in
     * {@link #mapSegments(Class, Function)}.
     */
    private static final Object FILTERED = new Object();

    /** Result of segments to publish after applying the {@link #filter} */
    private final OracleResultImpl result;

    /** Returns {@code false} for segments that should be filtered */
    private final Predicate<Segment> filter;

    /**
     * Constructs a new result that applies a {@code filter} when publishing
     * segments of a {@code result}.
     */
    private FilteredResult(OracleResultImpl result, Predicate<Segment> filter) {
      this.result = result;
      this.filter = filter;
    }

    @Override
    void addDependent() {
      result.addDependent();
    }

    /**
     * {@inheritDoc}
     * <p>
     * Passes {@code Segment.class} to the {@code mapSegments} method of the
     * filtered {@link #result} to map all segments with the filtering
     * predicate. Mapping functions must return a non-null value, so it will
     * return a dummy object, {@link #FILTERED}, for segments that are filtered
     * by the predicate. The {@code FILTERED} object is then filtered by a
     * downstream filter operator.
     * </p><p>
     * It is important that {@code Segment.class} be passed to the
     * {@code mapSegments} method of the filtered result, otherwise
     * {@code Message} segments would be emitted with {@code onError} and bypass
     * the filtering function. If the filter does not exclude a message segment,
     * and the {@code segmentMapper} does not accept message segments, only then
     * will the exception of the message segment be emitted with onError.
     * </p>
     */
    @Override
    protected <T extends Segment, U> Publisher<U> mapSegments(
      Class<T> segmentType, Function<? super T, U> segmentMapper) {

      @SuppressWarnings("unchecked")
      U filtered = (U)FILTERED;

      return Flux.from(result.mapSegments(
        Segment.class, segment -> {
          if (!filter.test(segment))
            return filtered;

          if (segmentType.isAssignableFrom(segment.getClass()))
            return segmentMapper.apply(segmentType.cast(segment));
          else if (segment instanceof Message)
            throw ((Message)segment).exception();
          else
            return filtered;
        }))
        .filter(next -> next != FILTERED);
    }

    /**
     * {@inheritDoc}
     * <p>
     * Overridden to also set the filtered result as published. If this method
     * is called, then a method of the public API has been called to return
     * a publisher from this result. If user code somehow has a reference to the
     * filtered result as well, then the filtered result should also throw
     * {@code IllegalStateException} if one of its public methods are invoked.
     * </p>
     */
    @Override
    protected void setPublished() {
      result.setPublished();
      super.setPublished();
    }
  }

  /**
   * Common interface for instances of {@link Segment} with a {@link Readable}
   * value. The {@link #map(Function)} filters for this segment type, and uses
   * the common {@link #getReadable()} method to obtain a {@link Readable} from
   * the segment.
   */
  private interface ReadableSegment extends Segment {
    /** Returns the {@link Readable} value of this {@code Segment} */
    Readable getReadable();
  }

  /**
   * Implementation of {@link RowSegment}. An instance of this class
   * implements the {@link ReadableSegment} interface that satisfies the filter
   * of {@link #map(Function)}.
   */
  private static final class RowSegmentImpl
    implements RowSegment, ReadableSegment {

    private final Row row;

    private RowSegmentImpl(Row row) {
      this.row = row;
    }

    @Override
    public Row row() {
      return row;
    }

    @Override
    public Readable getReadable() {
      return row;
    }
  }

  /**
   * Implementation of {@link OutSegment}. An instance of this class
   * implements the {@link ReadableSegment} interface that satisfies the filter
   * of {@link #map(Function)}.
   */
  private static final class OutSegmentImpl
    implements OutSegment, ReadableSegment {

    private final OutParameters outParameters;

    private OutSegmentImpl(OutParameters outParameters) {
      this.outParameters = outParameters;
    }

    @Override
    public OutParameters outParameters() {
      return outParameters;
    }

    @Override
    public Readable getReadable() {
      return outParameters;
    }
  }


  /**
   * A base class for results that depend on a JDBC statement to remain open
   * until the result is consumed. This base class handles interactions with
   * a {@link DependentCounter} object representing a collection of results
   * that depend on a JDBC statement. Subclasses implement
   * {@link #mapDependentSegments(Class, Function)} following the same
   * specification as {@link #mapSegments(Class, Function)}.
   */
  private static abstract class DependentResult extends OracleResultImpl {

    /**
     * A collection of results that depend on the JDBC statement which created
     * this result to remain open until all results are consumed.
     */
    protected final DependentCounter dependentCounter;

    /**
     * Constructs a new result that registers and deregisters itself with a
     * collection of dependent results.
     * @param dependentCounter Collection of dependent results. Not null.
     */
    private DependentResult(DependentCounter dependentCounter) {
      this.dependentCounter = dependentCounter;
    }

    /**
     * {@inheritDoc}
     * <p>
     * Adds this result to the collection of dependent results.
     * </p>
     */
    @Override
    void addDependent() {
      dependentCounter.increment();
    }

    /**
     * {@inheritDoc}
     * <p>
     * Delegates to the {@code mapDependentSegments(Class, Function)} method of
     * a subclass to perform actual segment mapping. This method ensures that
     * this result is removed from the collection of dependent results when the
     * segment mapping publisher terminates with {@code onComplete},
     * {@code onError}, or {@code cancel}.
     * </p>
     */
    @Override
    protected final <T extends Segment, U> Publisher<U> mapSegments(
      Class<T> segmentType, Function<? super T, U> segmentMapper) {

      @SuppressWarnings("unchecked")
      Publisher<U> removeDependent = (Publisher<U>) dependentCounter.decrement();

      return Flux.concatDelayError(
        mapDependentSegments(segmentType, segmentMapper),
        removeDependent)
        .doOnCancel(() ->
          Mono.from(removeDependent).subscribe());
    }

    /**
     * Maps segments exactly as specified by
     * {@link #mapSegments(Class, Function)}. This method is called from the
     * base class implementation of {@link #mapSegments(Class, Function)}. The
     * base class implementation ensures that this result is removed from the
     * collection of dependents when the segment mapping publisher is
     * terminated.
     * @param segmentType Class of {@code Segment} to map. Not null.
     * @param segmentMapper Maps segments to published values.
     * @return A publisher that emits the mapped values.
     * @param <T> Segment type to map
     * @param <U> Type of mapped value
     */
    protected abstract <T extends Segment, U> Publisher<U> mapDependentSegments(
      Class<T> segmentType, Function<? super T, U> segmentMapper);
  }

  /**
   * Implementation of {@link UpdateCount}.
   */
  private static final class UpdateCountImpl implements UpdateCount {

    private final long value;

    private UpdateCountImpl(long value) {
      this.value = value;
    }

    @Override
    public long value() {
      return value;
    }
  }

  /**
   * Implementation of {@link Message}.
   */
  private static class MessageImpl implements Message {

    private final R2dbcException exception;

    private MessageImpl(R2dbcException exception) {
      this.exception = exception;
    }

    @Override
    public R2dbcException exception() {
      return exception;
    }

    @Override
    public int errorCode() {
      return exception.getErrorCode();
    }

    @Override
    public String sqlState() {
      return exception.getSqlState();
    }

    @Override
    public String message() {
      return exception.getMessage();
    }

    @Override
    public String toString() {
      return exception.toString();
    }
  }

  /**
   * Implementation of {@link OracleR2dbcWarning}.
   */
  private static final class WarningImpl
    extends MessageImpl
    implements OracleR2dbcWarning {

    private WarningImpl(R2dbcException exception) {
      super(exception);
    }

  }

  /**
   * Returns a {@code Publisher} that emits the signals of a {@code publisher}
   * to a single {@link org.reactivestreams.Subscriber}, and rejects additional
   * {@code Subscriber}s by emitting {@code onError} with
   * {@link IllegalStateException}.
   * @param publisher Publisher that emits signals. Not null.
   * @param <T> Value type of {@code onNext} signals
   * @return A {@code Publisher} that allows a single subscriber
   */
  private static <T> Publisher<T> singleSubscriber(Publisher<T> publisher) {
    AtomicBoolean isSubscribed = new AtomicBoolean(false);
    return Flux.defer(() ->
      isSubscribed.compareAndSet(false, true)
        ? publisher
        : Mono.error(new IllegalStateException(
            "Publisher does not support multiple subscribers")));
  }
}<|MERGE_RESOLUTION|>--- conflicted
+++ resolved
@@ -100,40 +100,8 @@
    * @param <T> Segment type to map
    * @param <U> Type of mapped value
    */
-<<<<<<< HEAD
   protected abstract <T extends Segment, U> Publisher<U> mapSegments(
     Class<T> segmentType, Function<? super T, U> segmentMapper);
-=======
-  @SuppressWarnings("unchecked")
-  private <T extends Segment, U> Publisher<U> publishSegments(
-    Class<T> type, Function<? super T, U> mappingFunction) {
-
-    setPublished();
-
-    Mono<U> whenConsumed = Mono.defer(() -> {
-      Publisher<Void> consumedPublisher = onConsumed.getAndSet(null);
-      return consumedPublisher == null
-        ? Mono.empty()
-        : Mono.from((Publisher<U>)consumedPublisher);
-    });
-
-    return Flux.concatDelayError(
-      Flux.from(publishSegments(segment -> {
-        if (type.isInstance(segment))
-          return mappingFunction.apply(type.cast(segment));
-        else if (segment instanceof OracleR2dbcWarning)
-          return (U)FILTERED;
-        else if (segment instanceof Message)
-          throw ((Message)segment).exception();
-        else
-          return (U)FILTERED;
-      }))
-      .filter(object -> object != FILTERED),
-      whenConsumed)
-      .doOnCancel(() ->
-        Mono.from(whenConsumed).subscribe());
-  }
->>>>>>> aada73fb
 
   /**
    * {@inheritDoc}
@@ -711,19 +679,14 @@
      * @param warning Warning to publish. Not null.
      * @param result Result of segments to publish after the warning. Not null.
      */
-<<<<<<< HEAD
-    private WarningResult(SQLWarning warning, OracleResultImpl result) {
-=======
     private WarningResult(
       String sql, SQLWarning warning, OracleResultImpl result) {
       this.sql = sql;
->>>>>>> aada73fb
       this.warning = warning;
       this.result = result;
     }
 
     @Override
-<<<<<<< HEAD
     void addDependent() {
       result.addDependent();
     }
@@ -748,30 +711,14 @@
         result != null
           ? result.mapSegments(segmentType, segmentMapper)
           : Mono.empty(),
-        segmentType.isAssignableFrom(MessageImpl.class)
+        segmentType.isAssignableFrom(WarningImpl.class)
           ? Flux.fromStream(Stream.iterate(
-            warning, Objects::nonNull, SQLWarning::getNextWarning)
-            .map(sqlWarning ->
+              warning, Objects::nonNull, SQLWarning::getNextWarning)
+            .map(nextWarning ->
               segmentMapper.apply(segmentType.cast(
-                new MessageImpl(toR2dbcException(sqlWarning))))))
-          : Mono.error(toR2dbcException(warning)));
-=======
-    <T> Publisher<T> publishSegments(Function<Segment, T> mappingFunction) {
-      return Flux.fromStream(Stream.iterate(
-        warning, Objects::nonNull, SQLWarning::getNextWarning)
-        .map(nextWarning ->
-          // It is noted that SQL can not be extracted from Oracle JDBC's
-          // SQLWarning objects, so it must be explicitly provided here.
-          OracleR2dbcExceptions.toR2dbcException(warning, sql))
-        .map(WarningImpl::new))
-        .map(mappingFunction)
-        // Invoke publishSegments(Class, Function) rather than
-        // publishSegments(Function) to update the state of the result; Namely,
-        // the state that has the onConsumed Publisher emit a terminal signal.
-        .concatWith(result != null
-          ? result.publishSegments(Segment.class,mappingFunction)
+                new WarningImpl(toR2dbcException(nextWarning, sql))))))
+          // Do not emit warnings unless flatMap or filter will consume them
           : Mono.empty());
->>>>>>> aada73fb
     }
   }
 
