--- conflicted
+++ resolved
@@ -56,7 +56,6 @@
  *   <dd>IP address or hostname of an Oracle Database</dd>
  * </dl>
  * <h3 id="supported_options">Supported Options</h3><p>
-<<<<<<< HEAD
  * This implementation supports the following options for connection creation:
  * </p><dl>
  *   <dt>{@link ConnectionFactoryOptions#PORT}</dt>
@@ -87,23 +86,11 @@
  *     TCPS (ie: SSL/TLS).
  *   </dd>
  * </dl>
-=======
- * This implementation supports the following well known options for connection
- * creation:
- * </p><ul>
- *   <li>{@link ConnectionFactoryOptions#PORT}</li>
- *   <li>{@link ConnectionFactoryOptions#DATABASE}</li>
- *   <li>{@link ConnectionFactoryOptions#USER}</li>
- *   <li>{@link ConnectionFactoryOptions#PASSWORD}</li>
- *   <li>{@link ConnectionFactoryOptions#CONNECT_TIMEOUT}</li>
- *   <li>{@link ConnectionFactoryOptions#SSL}</li>
- * </ul>
  * <h3 id="extended_options">Supported Options</h3><p>
  * This implementation supports extended options having the name of a
  * subset of Oracle JDBC connection properties. The list of supported
  * connection properties is specified by {@link OracleReactiveJdbcAdapter}.
  * </p>
->>>>>>> e7189e4f
  *
  * @author  harayuanwang, michael-a-mcmahon
  * @since   0.1.0
