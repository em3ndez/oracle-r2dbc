/*
  Copyright (c) 2020, 2021, Oracle and/or its affiliates.

  This software is dual-licensed to you under the Universal Permissive License 
  (UPL) 1.0 as shown at https://oss.oracle.com/licenses/upl or Apache License
  2.0 as shown at http://www.apache.org/licenses/LICENSE-2.0. You may choose
  either license.

  Licensed under the Apache License, Version 2.0 (the "License");
  you may not use this file except in compliance with the License.
  You may obtain a copy of the License at

     https://www.apache.org/licenses/LICENSE-2.0

  Unless required by applicable law or agreed to in writing, software
  distributed under the License is distributed on an "AS IS" BASIS,
  WITHOUT WARRANTIES OR CONDITIONS OF ANY KIND, either express or implied.
  See the License for the specific language governing permissions and
  limitations under the License.
*/

package oracle.r2dbc.impl;

import io.r2dbc.spi.Connection;
import io.r2dbc.spi.ConnectionFactories;
import io.r2dbc.spi.ConnectionFactoryOptions;
import io.r2dbc.spi.Parameter;
import io.r2dbc.spi.Parameters;
import io.r2dbc.spi.R2dbcException;
import io.r2dbc.spi.R2dbcNonTransientException;
import io.r2dbc.spi.R2dbcType;
import io.r2dbc.spi.Result;
import io.r2dbc.spi.Result.Message;
import io.r2dbc.spi.Result.UpdateCount;
import io.r2dbc.spi.Statement;
import io.r2dbc.spi.Type;
import oracle.r2dbc.OracleR2dbcOptions;
<<<<<<< HEAD
import oracle.r2dbc.OracleR2dbcTypes;
=======
import oracle.r2dbc.OracleR2dbcWarning;
>>>>>>> aada73fb
import oracle.r2dbc.test.DatabaseConfig;
import org.junit.jupiter.api.Test;
import org.reactivestreams.Publisher;
import reactor.core.publisher.Flux;
import reactor.core.publisher.Mono;
import reactor.core.publisher.Signal;

import java.sql.RowId;
import java.sql.SQLWarning;
import java.util.ArrayList;
import java.util.Collection;
import java.util.Collections;
import java.util.List;
import java.util.NoSuchElementException;
import java.util.Objects;
import java.util.concurrent.Executor;
import java.util.concurrent.ExecutorService;
import java.util.concurrent.Executors;
import java.util.concurrent.ForkJoinPool;
import java.util.concurrent.TimeUnit;
import java.util.concurrent.atomic.AtomicInteger;
import java.util.concurrent.atomic.AtomicLong;
import java.util.function.Function;
import java.util.stream.Collectors;
import java.util.stream.IntStream;
import java.util.stream.Stream;

import static java.lang.String.format;
import static java.util.Arrays.asList;
import static oracle.r2dbc.test.DatabaseConfig.connectTimeout;
import static oracle.r2dbc.test.DatabaseConfig.host;
import static oracle.r2dbc.test.DatabaseConfig.newConnection;
import static oracle.r2dbc.test.DatabaseConfig.password;
import static oracle.r2dbc.test.DatabaseConfig.port;
import static oracle.r2dbc.test.DatabaseConfig.serviceName;
import static oracle.r2dbc.test.DatabaseConfig.sharedConnection;
import static oracle.r2dbc.test.DatabaseConfig.showErrors;
import static oracle.r2dbc.test.DatabaseConfig.sqlTimeout;
import static oracle.r2dbc.test.DatabaseConfig.user;
import static oracle.r2dbc.util.Awaits.awaitError;
import static oracle.r2dbc.util.Awaits.awaitExecution;
import static oracle.r2dbc.util.Awaits.awaitMany;
import static oracle.r2dbc.util.Awaits.awaitNone;
import static oracle.r2dbc.util.Awaits.awaitOne;
import static oracle.r2dbc.util.Awaits.awaitQuery;
import static oracle.r2dbc.util.Awaits.awaitUpdate;
import static oracle.r2dbc.util.Awaits.consumeOne;
import static oracle.r2dbc.util.Awaits.tryAwaitExecution;
import static oracle.r2dbc.util.Awaits.tryAwaitNone;
import static org.junit.jupiter.api.Assertions.assertEquals;
import static org.junit.jupiter.api.Assertions.assertNull;
import static org.junit.jupiter.api.Assertions.assertThrows;
import static org.junit.jupiter.api.Assertions.assertTrue;
import static org.junit.jupiter.api.Assertions.fail;

/**
 * Verifies that
 * {@link OracleStatementImpl} implements behavior that is specified in it's
 * class and method level javadocs.
 */
public class OracleStatementImplTest {

  /**
   * Verifies the implementation of
   * {@link OracleStatementImpl#bind(int, Object)}
   */
  @Test
  public void testBindByIndex() {
    Connection connection =
      Mono.from(sharedConnection()).block(connectTimeout());
    try {
      // INSERT and SELECT from this table with a parameterized statements
      awaitExecution(connection.createStatement(
        "CREATE TABLE testBindByIndex (x NUMBER, y NUMBER)"));

      // Expect bind values to be applied in VALUES clause
      awaitUpdate(
        asList(1, 1, 1, 1),
        connection
          .createStatement("INSERT INTO testBindByIndex VALUES (?, ?)")
          .bind(0, 0).bind(1, 0).add()
          .bind(0, 1).bind(1, 0).add()
          .bind(0, 1).bind(1, 1).add()
          .bind(0, 1).bind(1, 2));

      // Expect bind values to be applied in WHERE clause as:
      // SELECT x, y FROM testBindByIndex WHERE x = 1 AND y > 0
      awaitQuery(
        asList(asList(1, 1), asList(1, 2)),
        row ->
          asList(row.get(0, Integer.class), row.get(1,Integer.class)),
        connection.createStatement(
          "SELECT x, y" +
            " FROM testBindByIndex" +
            " WHERE x = ? and y > ?" +
            " ORDER BY x, y")
          .bind(0, 1).bind(1, 0));

      Statement statement = connection.createStatement(
        "SELECT x FROM testBindByIndex WHERE x > ?");

      // Expect IllegalArgumentException for a null value
      assertThrows(
        IllegalArgumentException.class,
        () -> statement.bind(0, null));
      assertThrows(
        IllegalArgumentException.class,
        () -> statement.bind(1, null));

      // Expect IllegalArgumentException for an unsupported conversion
      class UnsupportedType { }
      assertThrows(
        IllegalArgumentException.class,
        () -> statement.bind(0, new UnsupportedType()));

      // Expect IndexOutOfBoundsException for an out of range index
      assertThrows(
        IndexOutOfBoundsException.class,
        () -> statement.bind(-1, 1));
      assertThrows(
        IndexOutOfBoundsException.class,
        () -> statement.bind(-2, 1));
      assertThrows(
        IndexOutOfBoundsException.class,
        () -> statement.bind(1, 1));
      assertThrows(
        IndexOutOfBoundsException.class,
        () -> statement.bind(2, 1));
      assertThrows(
        IndexOutOfBoundsException.class, () ->
          connection.createStatement("SELECT x FROM testBindByIndex")
            .bind(0, 0));

      // Expect bind values to be replaced when set more than once
      awaitUpdate(
        asList(1),
        connection
          .createStatement("INSERT INTO testBindByIndex VALUES (?, ?)")
          .bind(0, 99).bind(1, 99)
          .bind(0, 2).bind(1, 0));
      awaitUpdate(
        asList(1),
        connection
          .createStatement("INSERT INTO testBindByIndex VALUES (:x, :y)")
          .bind("x", 99).bind("y", 99)
          .bind(0, 2).bind(1, 1));
      awaitQuery(
        asList(asList(2, 0), asList(2, 1)),
        row ->
          asList(row.get(0, Integer.class), row.get(1,Integer.class)),
        connection.createStatement(
          "SELECT x, y FROM testBindByIndex WHERE x = 2 ORDER BY y"));

      // Expect bind values to be replaced when set more than once, after
      // calling add()
      awaitUpdate(
        asList(1, 1),
        connection
          .createStatement("INSERT INTO testBindByIndex VALUES (?, ?)")
          .bind(0, 3).bind(1, 0).add()
          .bind(0, 99).bind(1, 99)
          .bind(0, 3).bind(1, 1));
      awaitUpdate(
        asList(1, 1),
        connection
          .createStatement("INSERT INTO testBindByIndex VALUES (:x, :y)")
          .bind(0, 3).bind(1, 2).add()
          .bind("x", 99).bind("y", 99)
          .bind(0, 3).bind(1, 3));
      awaitQuery(
        asList(asList(3, 0), asList(3, 1), asList(3, 2), asList(3, 3)),
        row ->
          asList(row.get(0, Integer.class), row.get(1,Integer.class)),
        connection.createStatement(
          "SELECT x, y FROM testBindByIndex WHERE x = 3 ORDER BY y"));

    }
    finally {
      tryAwaitExecution(connection.createStatement(
        "DROP TABLE testBindByIndex"));
      tryAwaitNone(connection.close());
    }
  }

  /**
   * Verifies the implementation of
   * {@link OracleStatementImpl#bind(String, Object)}
   */
  @Test
  public void testBindByName() {
    Connection connection =
      Mono.from(sharedConnection()).block(connectTimeout());
    try {
      // INSERT and SELECT from this table with a parameterized statement
      awaitExecution(connection.createStatement(
        "CREATE TABLE testBindByName (x NUMBER, y NUMBER)"));

      // Expect bind values to be applied in VALUES clause
      awaitUpdate(
        asList(1, 1, 1, 1),
        connection
          .createStatement("INSERT INTO testBindByName VALUES (:X, :Y)")
          .bind("X", 0).bind("Y", 0).add()
          .bind("X", 1).bind("Y", 0).add()
          .bind("X", 1).bind("Y", 1).add()
          .bind("X", 1).bind("Y", 2));

      // Expect bind values to be applied in WHERE clause as:
      // SELECT x, y FROM testBindByName WHERE x = 1 AND y > 0
      awaitQuery(
        asList(asList(1, 1), asList(1, 2)),
        row ->
          asList(row.get(0, Integer.class), row.get(1,Integer.class)),
        connection.createStatement(
          "SELECT x, y" +
            " FROM testBindByName" +
            " WHERE x = :x and y > :y" +
            " ORDER BY x, y")
          .bind("x", 1).bind("y", 0));

      // Using a duplicate parameter name, expect bind values to be applied
      // in WHERE clause as:
      // SELECT x, y FROM testBindByName WHERE x = 1 AND y > 0 AND y < 2
      awaitQuery(
        asList(asList(1, 1)),
        row ->
          asList(row.get(0, Integer.class), row.get(1,Integer.class)),
        connection.createStatement(
          "SELECT x, y" +
            " FROM testBindByName" +
            " WHERE x = :x AND y > :y AND y < :y")
          .bind("x", 1).bind("y", 0).bind(2, 2));

      // Expect IllegalArgumentException for a null value
      Statement statement = connection.createStatement(
        "SELECT x FROM testBindByIndex WHERE x > :x");
      assertThrows(
        IllegalArgumentException.class,
        () -> statement.bind("x", null));

      // Expect IllegalArgumentException for a null identifier
      assertThrows(
        IllegalArgumentException.class,
        () -> statement.bind(null, 1));

      // Expect IllegalArgumentException for an unsupported conversion
      class UnsupportedType {
      }
      assertThrows(
        IllegalArgumentException.class,
        () -> statement.bind("x", new UnsupportedType()));

      // Expect NoSuchElementException for an unmatched identifier
      assertThrows(
        NoSuchElementException.class,
        () -> statement.bind("z", 1));
      assertThrows(
        NoSuchElementException.class,
        () -> statement.bind("xx", 1));
      assertThrows(
        NoSuchElementException.class,
        () -> statement.bind("", 1));
      assertThrows(
        NoSuchElementException.class,
        () -> statement.bind("X", 1));
      assertThrows(
        NoSuchElementException.class,
        () ->
          connection.createStatement("SELECT x FROM testBindByIndex")
            .bind("x", 0));

      // Expect bind values to be replaced when set more than once
      awaitUpdate(
        asList(1),
        connection
          .createStatement("INSERT INTO testBindByName VALUES (:x, :y)")
          .bind(0, 99).bind(1, 99)
          .bind("x", 2).bind(1, 0));
      awaitUpdate(
        asList(1),
        connection
          .createStatement("INSERT INTO testBindByName VALUES (:x, :y)")
          .bind("x", 99).bind("y", 99)
          .bind("x", 2).bind(1, 1));
      awaitUpdate(
        asList(1),
        connection
          .createStatement("INSERT INTO testBindByName VALUES (:x, :y)")
          .bind("x", 99).bind("y", 99)
          .bind("x", 2).bind("y", 2));
      awaitQuery(
        asList(asList(2, 0), asList(2, 1), asList(2, 2)),
        row ->
          asList(row.get(0, Integer.class), row.get(1,Integer.class)),
        connection.createStatement(
          "SELECT x, y FROM testBindByName WHERE x = 2 ORDER BY y"));

      // Expect bind values to be replaced when set more than once, after
      // calling add()
      awaitUpdate(
        asList(1, 1),
        connection
          .createStatement("INSERT INTO testBindByName VALUES (:x, :y)")
          .bind("x", 3).bind(1, 0).add()
          .bind(0, 99).bind(1, 99)
          .bind("x", 3).bind(1, 1));
      awaitUpdate(
        asList(1, 1),
        connection
          .createStatement("INSERT INTO testBindByName VALUES (:x, :y)")
          .bind("x", 3).bind("y", 2).add()
          .bind("x", 99).bind("y", 99)
          .bind("x", 3).bind("y", 3));
      awaitQuery(
        asList(asList(3, 0), asList(3, 1), asList(3, 2), asList(3, 3)),
        row ->
          asList(row.get(0, Integer.class), row.get(1,Integer.class)),
        connection.createStatement(
          "SELECT x, y FROM testBindByName WHERE x = 3 ORDER BY y"));

      // When the same name is used for multiple parameters, expect a value
      // bound to that name to be set as the value for all of those parameters.
      // Expect a value bound to the index of one of those parameters to be
      // set only for the parameter at that index.
      awaitUpdate(asList(1, 1, 1),
        connection
          .createStatement("INSERT INTO testBindByName VALUES (:same, :same)")
          .bind("same", 4).add()
          .bind("same", 4).bind(1, 5).add()
          .bind(0, 4).bind(1, 6));
      awaitQuery(asList(asList(4,4)),
        row ->
          asList(row.get(0, Integer.class), row.get(1,Integer.class)),
        connection.createStatement(
          "SELECT x, y FROM testBindByName WHERE x = :x_and_y AND y = :x_and_y")
          .bind("x_and_y", 4));
      awaitQuery(
        asList(asList(4, 5), asList(4, 6)),
        row ->
          asList(row.get(0, Integer.class), row.get(1,Integer.class)),
        connection.createStatement(
          "SELECT x, y FROM testBindByName" +
            " WHERE x = :both AND y <> :both" +
            " ORDER BY y")
          .bind("both", 4));
      awaitQuery(asList(asList(4,4)),
        row ->
          asList(row.get(0, Integer.class), row.get(1,Integer.class)),
        connection.createStatement(
          "SELECT x, y FROM testBindByName" +
            " WHERE x = :x_and_y" +
            " AND (x * y) = :x_times_y" +
            " AND y = :x_and_y")
          .bind("x_times_y", 16)
          .bind("x_and_y", 4));

    }
    finally {
      tryAwaitExecution(connection.createStatement("DROP TABLE testBindByName"));
      tryAwaitNone(connection.close());
    }
  }

  /**
   * Verifies the implementation of
   * {@link OracleStatementImpl#bindNull(int, Class)}
   */
  @Test
  public void testBindNullByIndex() {
    Connection connection =
      Mono.from(sharedConnection()).block(connectTimeout());
    try {
      // INSERT into this table with a parameterized VALUES clause
      awaitExecution(connection.createStatement(
        "CREATE TABLE testBindNullByIndex (x NUMBER, y NUMBER)"));
      Statement selectStatement = connection.createStatement(
        "SELECT x, y" +
          " FROM testBindNullByIndex" +
          " WHERE x = :x and y > :y" +
          " ORDER BY x, y");

      // Expect IllegalArgumentException for a null Class
      assertThrows(
        IllegalArgumentException.class,
        () -> selectStatement.bindNull(0, null));
      assertThrows(
        IllegalArgumentException.class,
        () -> selectStatement.bindNull(1, null));

      // Expect IndexOutOfBoundsException for an out of range index
      assertThrows(
        IndexOutOfBoundsException.class,
        () -> selectStatement.bindNull(-1, Integer.class));
      assertThrows(
        IndexOutOfBoundsException.class,
        () -> selectStatement.bindNull(-2, Integer.class));
      assertThrows(
        IndexOutOfBoundsException.class,
        () -> selectStatement.bindNull(2, Integer.class));
      assertThrows(
        IndexOutOfBoundsException.class,
        () -> selectStatement.bindNull(3, Integer.class));
      assertThrows(
        IndexOutOfBoundsException.class,
        () ->
          connection.createStatement("SELECT x FROM testBindByIndex")
            .bind(0, 0));

      // Expect NULL bind values to be applied in VALUES clause
      awaitUpdate(
        asList(1, 1, 1, 1, 1, 1),
        connection
          .createStatement("INSERT INTO testBindNullByIndex VALUES (?, ?)")
          .bindNull(0, Integer.class).bindNull(1, Integer.class).add()
          .bindNull(0, Integer.class).bind(1, 0).add()
          .bindNull(0, Integer.class).bind(1, 1).add()
          .bindNull(0, Integer.class).bind(1, 2).add()
          .bind(0, 0).bind(1, 3).add()
          .bind(0, 0).bindNull(1, Integer.class));
      awaitQuery(
        asList(
          asList(null, 0),
          asList(null, 1),
          asList(null, 2)),
        row ->
          asList(row.get(0, Integer.class), row.get(1,Integer.class)),
        connection.createStatement(
          "SELECT x, y" +
            " FROM testBindNullByIndex" +
            " WHERE x IS NULL and y IS NOT NULL" +
            " ORDER BY y"));

      // Expect bind values to be replaced when set more than once
      awaitUpdate(
        asList(1),
        connection
          .createStatement("INSERT INTO testBindNullByIndex VALUES (?, ?)")
          .bind(0, 99).bind(1, 99)
          .bind(0, 1).bindNull(1, Integer.class));
      awaitUpdate(
        asList(1),
        connection
          .createStatement("INSERT INTO testBindNullByIndex VALUES (?, ?)")
          .bindNull(0, Integer.class).bindNull(1, Integer.class)
          .bind(0, 1).bind(1, 0));
      awaitQuery(
        asList(asList(1, 0), asList(1, null)),
        row ->
          asList(row.get(0, Integer.class), row.get(1,Integer.class)),
        connection.createStatement(
          "SELECT x, y FROM testBindNullByIndex WHERE x = 1 ORDER BY y"));
      awaitUpdate(
        asList(1),
        connection
          .createStatement("INSERT INTO testBindNullByIndex VALUES (:x, :y)")
          .bind("x", 99).bind("y", 99)
          .bind(0, 2).bindNull(1, Integer.class));
      awaitUpdate(
        asList(1),
        connection
          .createStatement("INSERT INTO testBindNullByIndex VALUES (:x, :y)")
          .bindNull("x", Integer.class).bindNull("y", Integer.class)
          .bind(0, 2).bind(1, 0));
      awaitQuery(
        asList(asList(2, 0), asList(2, null)),
        row ->
          asList(row.get(0, Integer.class), row.get(1,Integer.class)),
        connection.createStatement(
          "SELECT x, y FROM testBindNullByIndex WHERE x = 2 ORDER BY y"));

      // Expect bind values to be replaced when set more than once, after
      // calling add()
      awaitUpdate(
        asList(1, 1),
        connection
          .createStatement("INSERT INTO testBindNullByIndex VALUES (?, ?)")
          .bind(0, 3).bind(1, 0).add()
          .bind(0, 99).bind(1, 99)
          .bind(0, 3).bindNull(1, Integer.class));
      awaitUpdate(
        asList(1, 1),
        connection
          .createStatement("INSERT INTO testBindNullByIndex VALUES (:x, :y)")
          .bind(0, 3).bind(1, 1).add()
          .bind("x", 99).bindNull("y", Integer.class)
          .bind(0, 3).bind(1, 3));
      awaitQuery(
        asList(
          asList(3, 0), asList(3, 1), asList(3, 3), asList(3, null)),
        row ->
          asList(row.get(0, Integer.class), row.get(1,Integer.class)),
        connection.createStatement(
          "SELECT x, y FROM testBindNullByIndex WHERE x = 3 ORDER BY y"));
    }
    finally {
      tryAwaitExecution(connection.createStatement(
        "DROP TABLE testBindNullByIndex"));
      tryAwaitNone(connection.close());
    }
  }

  /**
   * Verifies the implementation of
   * {@link OracleStatementImpl#bindNull(String, Class)}
   */
  @Test
  public void testBindNullByName() {
    Connection connection =
      Mono.from(sharedConnection()).block(connectTimeout());
    try {
      // INSERT into this table with a parameterized VALUES clause
      awaitExecution(connection.createStatement(
        "CREATE TABLE testNullBindByName (x NUMBER, y NUMBER)"));
      Statement selectStatement = connection.createStatement(
        "SELECT x, y" +
          " FROM testNullBindByName" +
          " WHERE x = :x and y > :y" +
          " ORDER BY x, y");

      // Expect IllegalArgumentException for a null class
      assertThrows(
        IllegalArgumentException.class,
        () -> selectStatement.bindNull("x", null));
      assertThrows(
        IllegalArgumentException.class,
        () -> selectStatement.bindNull("y", null));

      // Expect IllegalArgumentException for a null identifier
      assertThrows(
        IllegalArgumentException.class,
        () -> selectStatement.bindNull(null, Integer.class));

      // Expect NoSuchElementException for an unmatched identifier
      assertThrows(
        NoSuchElementException.class,
        () -> selectStatement.bindNull("z", Integer.class));
      assertThrows(
        NoSuchElementException.class,
        () -> selectStatement.bindNull("xx", Integer.class));
      assertThrows(
        NoSuchElementException.class,
        () -> selectStatement.bindNull("", Integer.class));
      assertThrows(
        NoSuchElementException.class,
        () -> selectStatement.bindNull("X", Integer.class));
      assertThrows(
        NoSuchElementException.class,
        () ->
          connection.createStatement("SELECT x FROM testBindByIndex")
            .bind("x", 0));


      // Expect NULL bind values to be applied in VALUES clause
      awaitUpdate(
        asList(1, 1, 1, 1, 1, 1),
        connection
          .createStatement("INSERT INTO testNullBindByName VALUES (:x, :y)")
          .bindNull("x", Integer.class).bindNull("y", Integer.class).add()
          .bindNull("x", Integer.class).bind("y", 0).add()
          .bindNull("x", Integer.class).bind("y", 1).add()
          .bindNull("x", Integer.class).bind("y", 2).add()
          .bind("x", 0).bind("y", 3).add()
          .bind("x", 0).bindNull("y", Integer.class));
      awaitQuery(
        asList(
          asList(null, 0),
          asList(null, 1),
          asList(null, 2)),
        row ->
          asList(row.get(0, Integer.class), row.get(1,Integer.class)),
        connection.createStatement(
          "SELECT x, y" +
            " FROM testNullBindByName" +
            " WHERE x IS NULL and y IS NOT NULL" +
            " ORDER BY y"));

      // Using a duplicate parameter name, expect bind values to be applied
      // in WHERE clause as:
      // UPDATE testNullBindByName SET x = NULL WHERE x = 0
      awaitUpdate(
        asList(2),
        connection.createStatement(
          "UPDATE testNullBindByName" +
            " SET x = :x WHERE x = :x")
          .bindNull("x", Integer.class).bind(1, 0));
      awaitQuery(
        asList(
          asList(null, 0),
          asList(null, 1),
          asList(null, 2),
          asList(null, 3),
          asList(null, null),
          asList(null, null)),
        row ->
          asList(row.get(0, Integer.class), row.get(1,Integer.class)),
        connection.createStatement(
          "SELECT x, y" +
            " FROM testNullBindByName" +
            " WHERE x IS NULL" +
            " ORDER BY y"));

      // Expect bind values to be replaced when set more than once
      awaitUpdate(
        asList(1),
        connection
          .createStatement("INSERT INTO testNullBindByName VALUES (:x, :y)")
          .bind(0, 99).bind(1, 99)
          .bind("x", 1).bindNull("y", Integer.class));
      awaitUpdate(
        asList(1),
        connection
          .createStatement("INSERT INTO testNullBindByName VALUES (:x, :y)")
          .bindNull(0, Integer.class).bindNull(1, Integer.class)
          .bind("x", 1).bind("y", 0));
      awaitQuery(
        asList(asList(1, 0), asList(1, null)),
        row ->
          asList(row.get(0, Integer.class), row.get(1,Integer.class)),
        connection.createStatement(
          "SELECT x, y FROM testNullBindByName WHERE x = 1 ORDER BY y"));
      awaitUpdate(
        asList(1),
        connection
          .createStatement("INSERT INTO testNullBindByName VALUES (:x, :y)")
          .bind("x", 99).bind("y", 99)
          .bind("x", 2).bindNull("y", Integer.class));
      awaitUpdate(
        asList(1),
        connection
          .createStatement("INSERT INTO testNullBindByName VALUES (:x, :y)")
          .bindNull("x", Integer.class).bindNull("y", Integer.class)
          .bind("x", 2).bind("y", 0));
      awaitQuery(
        asList(asList(2, 0), asList(2, null)),
        row ->
          asList(row.get(0, Integer.class), row.get(1,Integer.class)),
        connection.createStatement(
          "SELECT x, y FROM testNullBindByName WHERE x = 2 ORDER BY y"));

      // Expect bind values to be replaced when set more than once, after
      // calling add()
      awaitUpdate(
        asList(1, 1),
        connection
          .createStatement("INSERT INTO testNullBindByName VALUES (:x, :y)")
          .bind("x", 3).bind("y", 0).add()
          .bind(0, 99).bind(1, 99)
          .bind("x", 3).bindNull("y", Integer.class));
      awaitUpdate(
        asList(1, 1),
        connection
          .createStatement("INSERT INTO testNullBindByName VALUES (:x, :y)")
          .bind("x", 3).bind("y", 1).add()
          .bind("x", 99).bindNull("y", Integer.class)
          .bind("x", 3).bind("y", 3));
      awaitQuery(
        asList(
          asList(3, 0), asList(3, 1), asList(3, 3), asList(3, null)),
        row ->
          asList(row.get(0, Integer.class), row.get(1,Integer.class)),
        connection.createStatement(
          "SELECT x, y FROM testNullBindByName WHERE x = 3 ORDER BY y"));

      // When the same name is used for multiple parameters, expect a value
      // bound to that name to be set as the value for all of those parameters.
      // Expect a value bound to the index of one of those parameters to be
      // set only for the parameter at that index.
      awaitUpdate(2, connection.createStatement(
        "DELETE FROM testNullBindByName WHERE x IS NULL AND y IS NULL"));
      awaitUpdate(asList(1, 1, 1),
        connection
          .createStatement(
            "INSERT INTO testNullBindByName VALUES (:same, :same)")
          .bindNull("same", Integer.class).add()
          .bindNull("same", Integer.class).bind(0, 4).add()
          .bind(0, 5).bindNull(1, Integer.class));
      awaitQuery(asList(asList(null, null)),
        row ->
          asList(row.get(0, Integer.class), row.get(1,Integer.class)),
        connection.createStatement(
          "SELECT x, y FROM testNullBindByName" +
            " WHERE x IS NULL AND y IS NULL"));
      awaitQuery(asList(asList(4, null), asList(5, null)),
        row ->
          asList(row.get(0, Integer.class), row.get(1,Integer.class)),
        connection.createStatement(
          "SELECT x, y FROM testNullBindByName" +
            " WHERE x >= 4 AND x IS NOT NULL AND y IS NULL" +
            " ORDER BY x, y"));
    }
    finally {
      tryAwaitExecution(connection.createStatement(
        "DROP TABLE testNullBindByName"));
      tryAwaitNone(connection.close());
    }
  }

  /**
   * Verifies the implementation of
   * {@link OracleStatementImpl#add()}
   */
  @Test
  public void testAdd() {
    Connection connection =
      Mono.from(sharedConnection()).block(connectTimeout());
    try {
      // INSERT into this table with a parameterized VALUES clause
      awaitExecution(connection.createStatement(
        "CREATE TABLE testAdd (x NUMBER, y NUMBER)"));
      // Expect add() with zero parameters to execute a batch of INSERTs
      awaitUpdate(
        asList(1, 1, 1),
        connection.createStatement("INSERT INTO testAdd VALUES(0, 0)")
          .add().add());
      awaitQuery(
        asList(asList(0, 0), asList(0, 0), asList(0, 0)),
        row -> asList(row.get(0, Integer.class), row.get(1, Integer.class)),
        connection.createStatement("SELECT x, y FROM testAdd"));

      // Expect add() with parameters to execute a batch of INSERTs
      awaitUpdate(
        asList(1, 1, 1),
        connection.createStatement("INSERT INTO testAdd VALUES(:x, :y)")
          .bind("x", 1).bind("y", 1).add()
          .bind("x", 1).bind("y", 2).add()
          .bind("x", 1).bind("y", 3));
      awaitQuery(
        asList(asList(1, 1), asList(1, 2), asList(1, 3)),
        row -> asList(row.get(0, Integer.class), row.get(1, Integer.class)),
        connection.createStatement(
          "SELECT x, y" +
            " FROM testAdd" +
            " WHERE x = 1" +
            " ORDER BY y"));

      // Expect an implicit add() after add() has been called once
      awaitUpdate(
        asList(1, 1),
        connection.createStatement("INSERT INTO testAdd VALUES(:x, :y)")
          .bind("x", 2).bind("y", 1).add()
          .bind("x", 2).bind("y", 2)); // implicit .add()
      awaitQuery(
        asList(asList(2, 1), asList(2, 2)),
        row -> asList(row.get(0, Integer.class), row.get(1, Integer.class)),
        connection.createStatement(
          "SELECT x, y" +
            " FROM testAdd" +
            " WHERE x = 2" +
            " ORDER BY y"));

      // Expect R2dbcException when executing a non-DML batch
      awaitError(
        R2dbcException.class,
        Mono.from(connection.createStatement("SELECT ? FROM dual")
          .bind(0, 1).add()
          .bind(0, 2).add()
          .bind(0, 3)
          .execute())
          .flatMapMany(Result::getRowsUpdated));

      // Expect IllegalStateException if not all parameters are set
      assertThrows(
        IllegalStateException.class,
        () ->
          connection.createStatement("INSERT INTO table VALUES(?)")
            .add());
      assertThrows(
        IllegalStateException.class,
        () ->
          connection.createStatement("INSERT INTO table VALUES(?, ?)")
            .bind(0, 0).add());
      assertThrows(
        IllegalStateException.class,
        () ->
          connection.createStatement("INSERT INTO table VALUES(:x, :y)")
            .bind("y", 1).add());
      assertThrows(
        IllegalStateException.class,
        () ->
          connection.createStatement("INSERT INTO table VALUES(?)")
            .bind(0, 0).add()
            .add());
      assertThrows(
        IllegalStateException.class,
        () ->
          connection.createStatement("INSERT INTO table VALUES(?, ?)")
            .bind(0, 0).bind(1, 1).add()
            .bind(1, 1).add());
      assertThrows(
        IllegalStateException.class,
        () ->
          connection.createStatement("INSERT INTO table VALUES(:x, :y)")
            .bind("x", 0).bind("y", 1).add()
            .bind("x", 0).add());

      // Expect the statement to execute with previously added binds, and
      // then emit an error if binds are missing in the final set of binds.
      List<Signal<Long>> signals =
        awaitOne(Flux.from(connection.createStatement(
          "INSERT INTO testAdd VALUES (:x, :y)")
          .bind("x", 0).bind("y", 1).add()
          .bind("y", 1).execute())
          .flatMap(Result::getRowsUpdated)
          .materialize()
          .collectList());
      assertEquals(2, signals.size());
      assertEquals(1, signals.get(0).get());
      assertTrue(
        signals.get(1).getThrowable() instanceof R2dbcNonTransientException);

    }
    finally {
      tryAwaitExecution(connection.createStatement(
        "DROP TABLE testAdd"));
      tryAwaitNone(connection.close());
    }
  }

  /**
   * Verifies the implementation of
   * {@link OracleStatementImpl#execute()}
   */
  @Test
  public void testExecute() {
    Connection connection =
      Mono.from(sharedConnection()).block(connectTimeout());
    try {
      // Expect DDL to result in an update count of zero
      awaitUpdate(0, connection.createStatement(
        "CREATE TABLE testExecute (x NUMBER)"));
      // Expect DDL to result in no row data
      awaitQuery(
        Collections.emptyList(),
        row -> row.get(0),
        connection.createStatement(
          "ALTER TABLE testExecute ADD (y NUMBER)"));

      // Expect DML to result in an update count
      Statement insertStatement = connection.createStatement(
        "INSERT INTO testExecute (x, y) VALUES (:x, :y)");
      awaitUpdate(
        asList(1),
        insertStatement.bind("x", 0).bind("y", 0));

      // Expect DML to result in no row data
      awaitQuery(
        Collections.emptyList(),
        row -> row.get(0),
        insertStatement.bind("x", 0).bind("y", 1));

      // Expect batch DML to result in an update count
      Statement updateStatement = connection.createStatement(
        "UPDATE testExecute SET y = :newValue WHERE y = :oldValue");
      awaitUpdate(
        asList(1, 1),
        updateStatement
          .bind("oldValue", 1).bind("newValue", 2).add()
          .bind("oldValue", 0).bind("newValue", 1));

      // Expect bind values to be cleared after execute with explicit add()
      assertThrows(IllegalStateException.class, updateStatement::execute);

      // Expect batch DML to result in no row data
      awaitQuery(
        Collections.emptyList(),
        row -> row.get(0),
        updateStatement
          .bind("oldValue", 2).bind("newValue", 3).add()
          .bind("oldValue", 1).bind("newValue", 2));

      // Expect bind values to be cleared after execute with implicit add()
      assertThrows(IllegalStateException.class, updateStatement::execute);

      // Expect publisher to defer execution until a subscriber subscribes
      Publisher<? extends Result> updatePublisher =
        updateStatement.bind("oldValue", 3).bind("newValue", 1).execute();

      // Expect DQL to result in no update count
      Statement selectStatement = connection.createStatement(
        "SELECT x, y FROM testExecute WHERE x = :x ORDER BY y");
      awaitUpdate(
        Collections.emptyList(),
        selectStatement.bind("x", 0));

      // Expect DQL to result in row data
      awaitQuery(
        asList(asList(0, 2), asList(0, 3)),
        row ->
          asList(row.get("x", Integer.class), row.get("y", Integer.class)),
        selectStatement.bind("x", 0));

      // Expect bind values to be cleared after execute without add()
      assertThrows(
        IllegalStateException.class,
        selectStatement::execute);

      // Expect update to execute when a subscriber subscribes
      awaitOne(1L,
        Flux.from(updatePublisher)
          .flatMap(result -> result.getRowsUpdated()));
      awaitQuery(
        asList(asList(0, 1), asList(0, 2)),
        row ->
          asList(row.get("x", Integer.class), row.get("y", Integer.class)),
        selectStatement.bind("x", 0));

      // Expect publisher to reject multiple subscribers
      awaitError(IllegalStateException.class, updatePublisher);

      // TODO: Verify that cursors opened by execute() are closed after the
      //   result has been consumed. Consider querying V$ tables to verify the
      //   open cursor count. Consider that the JDBC driver may be caching
      //   statements and leaving cursors open until a cache eviction happens.
    }
    finally {
      tryAwaitExecution(connection.createStatement("DROP TABLE testExecute"));
      tryAwaitNone(connection.close());
    }
  }


  /**
   * Verifies the implementation of
   * {@link OracleStatementImpl#returnGeneratedValues(String...)}
   */
  @Test
  public void testReturnGeneratedValues() {
    Connection connection =
      Mono.from(sharedConnection()).block(connectTimeout());
    try {
      awaitExecution(connection.createStatement(
        "CREATE TABLE testReturnGeneratedValues (" +
          "x NUMBER GENERATED ALWAYS AS IDENTITY, " +
          "y VARCHAR2(100))"));

      Statement statement = connection.createStatement(
        "INSERT INTO testReturnGeneratedValues(y) VALUES (?)");

      // Expect IllegalArgumentException for a null argument
      assertThrows(IllegalArgumentException.class,
        () -> statement.returnGeneratedValues((String[])null));
      // Expect IllegalArgumentException for a null String[] element
      assertThrows(IllegalArgumentException.class,
        () -> statement.returnGeneratedValues("x", null));

      // Expect a failure with invalid column name "eye-d"
      assertEquals(statement, statement.returnGeneratedValues("x", "eye-d"));
      awaitError(R2dbcException.class,
        Flux.from(statement.bind(0, "test").execute())
          .flatMap(result ->
            result.map(generatedValues -> fail("Unexpected row"))));

      // Expect a ROWID value when no column names are specified
      Statement rowIdQuery = connection.createStatement(
        "SELECT x, y FROM testReturnGeneratedValues WHERE rowid=?");
      RowId rowId = awaitOne(Mono.from(statement.returnGeneratedValues()
          .bind(0, "test1")
          .execute())
          .flatMapMany(result ->
            result.map(row -> row.get(0, RowId.class))));
      // Expect a generated value of 1 when the ROWID is queried
      awaitQuery(asList(asList(1, "test1")),
        row -> asList(row.get(0, Integer.class), row.get(1, String.class)),
        rowIdQuery.bind(0, rowId));

      // Expect the second insert to generate a value of 2
      awaitQuery(asList(asList(2, "test2")),
        row -> asList(row.get(0, Integer.class), row.get(1, String.class)),
        statement.returnGeneratedValues("x", "y").bind(0, "test2"));

      // Expect an update count of 1 ...
      awaitUpdate(1, statement.returnGeneratedValues("x").bind(0, "test3"));
      // ... and generated value of 3
      awaitQuery(asList(asList(3, "test3")),
        row -> asList(row.get(0, Integer.class), row.get(1, String.class)),
        connection.createStatement(
          "SELECT x, y FROM testReturnGeneratedValues WHERE x = 3"));

      // Expect non-generated values to be returned as well
      assertEquals(statement, statement.returnGeneratedValues("x", "y"));
      awaitQuery(asList(asList(4, "test4")),
        row -> asList(row.get("x", Integer.class), row.get("Y", String.class)),
        statement.bind(0, "test4"));

      // Expect an error when attempting to batch execute with generated
      // values
      assertThrows(IllegalStateException.class, () ->
        statement.bind(0, "a").add()
          .bind(0, "b").add()
          .bind(0, "c").add()
          .execute());

      // Expect multiple results of generated values when executing an UPDATE
      // on multiple rows
      awaitQuery(asList(
        asList(1, "TEST1"),
        asList(2, "TEST2"),
        asList(3, "TEST3"),
        asList(4, "TEST4")),
      row -> asList(row.get("x", Integer.class), row.get("y", String.class)),
      connection.createStatement(
        "UPDATE testReturnGeneratedValues SET y =:prefix||x")
        .bind("prefix", "TEST")
        .returnGeneratedValues("x", "y"));

      // Expect a normal row data result when executing a SELECT statement,
      // even if the Statement is configured to return columns generated by DML.
      awaitQuery(asList(
        asList(1, "TEST1"),
        asList(2, "TEST2"),
        asList(3, "TEST3"),
        asList(4, "TEST4")),
        row -> asList(row.get("x", Integer.class), row.get("y", String.class)),
        connection.createStatement(
          "SELECT x, y" +
            " FROM testReturnGeneratedValues" +
            " WHERE x < :old_x" +
            " ORDER BY x")
          .bind("old_x", 10)
          .returnGeneratedValues("x"));

      // Expect the column names to be ignored if the SQL is not an INSERT or
      // UPDATE
      awaitUpdate(4, connection.createStatement(
        "DELETE FROM testReturnGeneratedValues WHERE x < :old_x")
        .bind("old_x", 10)
        .returnGeneratedValues("x", "y"));

      // Expect no generated values if an UPDATE doesn't effect any rows.
      awaitUpdate(0, connection.createStatement(
        "UPDATE testReturnGeneratedValues SET y = 'effected' WHERE x IS NULL")
        .returnGeneratedValues("y"));
    }
    finally {
      tryAwaitExecution(connection.createStatement(
        "DROP TABLE testReturnGeneratedValues"));
      tryAwaitNone(connection.close());
    }
  }

  /**
   * Verifies the implementation of
   * {@link OracleStatementImpl#fetchSize(int)
   */
  @Test
  public void testFetchSize() {
    Connection connection =
      Mono.from(sharedConnection()).block(connectTimeout());
    try {
      // Expect normal return when argument is at least 0
      Statement statement = connection.createStatement(
        "SELECT x, y FROM testFetchSize");
      assertEquals(statement, statement.fetchSize(0));
      assertEquals(statement, statement.fetchSize(100));

      // Expect IllegalArgumentException when argument is less than 0
      assertThrows(IllegalArgumentException.class,
        () -> statement.fetchSize(-1));
      assertThrows(IllegalArgumentException.class,
        () -> statement.fetchSize(-100));

      // TODO: Figure out a way to verify that the implementation actually
      //  set the fetch size. Might expect a large query to complete quicker
      //  when a large fetch size is set, but execution time is not consistent
      //  due to external factors like network latency and database response
      //  time.
    }
    finally {
      tryAwaitNone(connection.close());
    }
  }

  /**
   * Verifies {@link OracleStatementImpl#execute()} when calling a procedure
   * having no out parameters.
   */
  @Test
  public void testNoOutCall() {
    Connection connection =
      Mono.from(sharedConnection()).block(connectTimeout());
    try {
      awaitExecution(connection.createStatement(
        "CREATE TABLE testNoOutCall (value VARCHAR2(100))"));

      awaitExecution(connection.createStatement(
        "CREATE OR REPLACE PROCEDURE testNoOutCallAdd(" +
          "value VARCHAR2 DEFAULT 'Default Value') IS" +
          " BEGIN " +
          " INSERT INTO testNoOutCall VALUES (value);" +
          " END;"));

      // Execute the procedure with no out parameters. Expect a single Result
      // with no update count. Expect the IN parameter's default value to
      // have been inserted by the call.
      awaitNone(Mono.from(connection.createStatement(
        "BEGIN testNoOutCallAdd; END;")
        .execute())
        .flatMapMany(Result::getRowsUpdated));
      awaitQuery(asList("Default Value"),
        row -> row.get(0),
        connection.createStatement("SELECT * FROM testNoOutCall"));

      // Execute the procedure again with no out parameters. Expect a single
      // Result with no rows. Expect the IN parameter's default value to have
      // been inserted by the call.
      awaitNone(Mono.from(connection.createStatement(
        "BEGIN testNoOutCallAdd; END;")
        .execute())
        .flatMap(result ->
          Mono.from(result.map(row -> "Unexpected"))));
      awaitQuery(asList("Default Value", "Default Value"),
        row -> row.get(0),
        connection.createStatement("SELECT * FROM testNoOutCall"));

      // Delete the previously inserted rows
      awaitExecution(connection.createStatement(
        "TRUNCATE TABLE testNoOutCall"));

      // Execute the procedure with no out parameters. Expect a single Result
      // with no update count. Expect the an indexed based String bind to
      // have been inserted by the call.
      awaitNone(Mono.from(connection.createStatement(
        "BEGIN testNoOutCallAdd(?); END;")
        .bind(0, "Indexed Bind")
        .execute())
        .flatMap(result -> Mono.from(result.getRowsUpdated())));
      awaitQuery(asList("Indexed Bind"),
        row -> row.get(0),
        connection.createStatement("SELECT * FROM testNoOutCall"));

      // Execute the procedure with no out parameters. Expect a single Result
      // with no update count. Expect the a named String bind to have been
      // inserted by the call.
      awaitNone(Mono.from(connection.createStatement(
        "BEGIN testNoOutCallAdd(:parameter); END;")
        .bind("parameter", "Named Bind")
        .execute())
        .flatMap(result ->
          Mono.from(result.map(row -> "Unexpected"))));
      awaitQuery(asList("Indexed Bind", "Named Bind"),
        row -> row.get(0),
        connection.createStatement(
          "SELECT * FROM testNoOutCall ORDER BY value"));

      // Delete the previously inserted rows
      awaitExecution(connection.createStatement(
        "TRUNCATE TABLE testNoOutCall"));

      // Execute the procedure with no out parameters. Expect a single Result
      // with no update count. Expect the an indexed based Parameter bind to
      // have been inserted by the call.
      awaitNone(Mono.from(connection.createStatement(
        "BEGIN testNoOutCallAdd(?); END;")
        .bind(0, Parameters.in(R2dbcType.VARCHAR, "Indexed Parameter"))
        .execute())
        .flatMap(result ->
          Mono.from(result.getRowsUpdated())));
      awaitQuery(asList("Indexed Parameter"),
        row -> row.get(0),
        connection.createStatement("SELECT * FROM testNoOutCall"));

      // Execute the procedure with no out parameters. Expect a single Result
      // with no update count. Expect the a named Parameter bind to have been
      // inserted by the call.
      awaitNone(Mono.from(connection.createStatement(
        "BEGIN testNoOutCallAdd(:parameter); END;")
        .bind("parameter",
          Parameters.in(R2dbcType.VARCHAR, "Named Parameter"))
        .execute())
        .flatMap(result ->
          Mono.from(result.map(row -> "Unexpected"))));
      awaitQuery(asList("Indexed Parameter", "Named Parameter"),
        row -> row.get(0),
        connection.createStatement(
          "SELECT * FROM testNoOutCall ORDER BY value"));

      // Delete the previously inserted rows
      awaitExecution(connection.createStatement(
        "TRUNCATE TABLE testNoOutCall"));

      // Execute the procedure with no out parameters. Expect a single Result
      // with no update count. Expect the an indexed based Parameter.In bind to
      // have been inserted by the call.
      awaitNone(Mono.from(connection.createStatement(
        "BEGIN testNoOutCallAdd(?); END;")
        .bind(0, Parameters.in(R2dbcType.VARCHAR, "Indexed Parameter.In"))
        .execute())
        .flatMap(result ->
          Mono.from(result.getRowsUpdated())));
      awaitQuery(asList("Indexed Parameter.In"),
        row -> row.get(0),
        connection.createStatement("SELECT * FROM testNoOutCall"));

      // Execute the procedure with no out parameters. Expect a single Result
      // with no update count. Expect the a named Parameter.In bind to have been
      // inserted by the call.
      awaitNone(Mono.from(connection.createStatement(
        "BEGIN testNoOutCallAdd(:parameter); END;")
        .bind("parameter",
          Parameters.in(R2dbcType.VARCHAR, "Named Parameter.In"))
        .execute())
        .flatMap(result ->
          Mono.from(result.map(row -> "Unexpected"))));
      awaitQuery(asList("Indexed Parameter.In", "Named Parameter.In"),
        row -> row.get(0),
        connection.createStatement(
          "SELECT * FROM testNoOutCall ORDER BY value"));
    }
    finally {
      tryAwaitExecution(connection.createStatement("DROP TABLE testNoOutCall"));
      tryAwaitExecution(connection.createStatement(
        "DROP PROCEDURE testNoOutCallAdd"));
      tryAwaitNone(connection.close());
    }
  }

  /**
   * Verifies {@link OracleStatementImpl#execute()} when calling a procedure
   * having a single in-out parameter.
   */
  @Test
  public void testOneInOutCall() {

    Connection connection =
      Mono.from(sharedConnection()).block(connectTimeout());

    try {
      // Create a table with one value. Create a procedure that updates the
      // value and returns the previous value
      awaitExecution(connection.createStatement(
        "CREATE TABLE testOneInOutCall (value NUMBER)"));
      awaitUpdate(1, connection.createStatement(
        "INSERT INTO testOneInOutCall VALUES (0)"));
      awaitExecution(connection.createStatement(
        "CREATE OR REPLACE PROCEDURE testOneInOutCallAdd(" +
          " inout_value IN OUT NUMBER) IS" +
          " previous NUMBER;" +
          " BEGIN " +
          " SELECT value INTO previous FROM testOneInOutCall;" +
          " UPDATE testOneInOutCall SET value = inout_value;" +
          " inout_value := previous;" +
          " END;"));

      // Execute the procedure with one in-out parameter. Expect a single Result
      // with no update count. Expect the IN parameter's value to have been
      // inserted by the call.
      consumeOne(connection.createStatement(
        "BEGIN testOneInOutCallAdd(?); END;")
        .bind(0, new InOutParameter(1, R2dbcType.NUMERIC))
        .execute(),
        result -> {
          awaitNone(result.getRowsUpdated());
        });
      awaitQuery(asList(1),
        row -> row.get("value", Integer.class),
        connection.createStatement("SELECT * FROM testOneInOutCall"));

      // Execute the procedure again with one in-out parameter. Expect a single
      // Result with one rows having the previous value. Expect the IN
      // parameter's default value to have been inserted by the call.
      consumeOne(connection.createStatement(
        "BEGIN testOneInOutCallAdd(:value); END;")
        .bind("value", new InOutParameter(2, R2dbcType.NUMERIC))
        .execute(),
        result ->
          awaitOne(1, result.map(row ->
            row.get("value", Integer.class))));
      awaitQuery(asList(2),
        row -> row.get(0, Integer.class),
        connection.createStatement("SELECT * FROM testOneInOutCall"));

      // Execute the procedure with one in-out parameter having an inferred
      // type. Expect a single Result with no update count. Expect the IN
      // parameter's value to have been inserted by the call.
      consumeOne(connection.createStatement(
        "BEGIN testOneInOutCallAdd(:value); END;")
        .bind("value", new InOutParameter(3))
        .execute(),
        result ->
          awaitNone(result.getRowsUpdated()));
      awaitQuery(asList(3),
        row -> row.get(0, Integer.class),
        connection.createStatement("SELECT * FROM testOneInOutCall"));;

      // Execute the procedure again with one in-out parameter. Expect a single
      // Result with one rows having the previous value. Expect the IN
      // parameter's value to have been inserted by the call.
      consumeOne(connection.createStatement(
        "BEGIN testOneInOutCallAdd(?); END;")
        .bind(0, new InOutParameter(4))
        .execute(),
        result ->
          awaitOne(3, result.map(row ->
            row.get(0, Integer.class))));
      awaitQuery(asList(4),
        row -> row.get(0, Integer.class),
        connection.createStatement("SELECT * FROM testOneInOutCall"));
    }
    finally {
      tryAwaitExecution(connection.createStatement("DROP TABLE testOneInOutCall"));
      tryAwaitExecution(connection.createStatement(
        "DROP PROCEDURE testOneInOutCallAdd"));
      tryAwaitNone(connection.close());
    }
  }

  /**
   * Verifies {@link OracleStatementImpl#execute()} when calling a procedure
   * having multiple in-out parameters.
   */
  @Test
  public void testMultiInOutCall() {

    Connection connection =
      Mono.from(sharedConnection()).block(connectTimeout());

    try {
      // Create a table with one value. Create a procedure that updates the
      // value and returns the previous value
      awaitExecution(connection.createStatement(
        "CREATE TABLE testMultiInOutCall (value1 NUMBER, value2 NUMBER)"));
      awaitUpdate(1, connection.createStatement(
        "INSERT INTO testMultiInOutCall VALUES (0, 100)"));
      awaitExecution(connection.createStatement(
        "CREATE OR REPLACE PROCEDURE testMultiInOutCallAdd(" +
          " inout_value1 IN OUT NUMBER," +
          " inout_value2 IN OUT NUMBER) IS" +
          " previous1 NUMBER;" +
          " previous2 NUMBER;" +
          " BEGIN " +
          " SELECT value1, value2 INTO previous1, previous2" +
          "   FROM testMultiInOutCall;" +
          " UPDATE testMultiInOutCall" +
          "   SET value1 = inout_value1, value2 = inout_value2;" +
          " inout_value1 := previous1;" +
          " inout_value2 := previous2;" +
          " END;"));

      // Execute the procedure with one in-out parameter. Expect a single Result
      // with no update count. Expect the IN parameter's value to have been
      // inserted by the call.
      consumeOne(connection.createStatement(
        "BEGIN testMultiInOutCallAdd(:value1, :value2); END;")
        .bind("value1", new InOutParameter(1, R2dbcType.NUMERIC))
        .bind("value2", new InOutParameter(101, R2dbcType.NUMERIC))
        .execute(),
        result ->
          awaitNone(result.getRowsUpdated()));
      awaitQuery(asList(asList(1, 101)),
        row -> asList(
          row.get("value1", Integer.class),row.get("value2", Integer.class)),
        connection.createStatement("SELECT * FROM testMultiInOutCall"));

      // Execute the procedure again with one in-out parameter. Expect a single
      // Result with one rows having the previous value. Expect the IN
      // parameter's default value to have been inserted by the call.
      consumeOne(connection.createStatement(
        "BEGIN testMultiInOutCallAdd(?, :value2); END;")
        .bind(0, new InOutParameter(2, R2dbcType.NUMERIC))
        .bind("value2", new InOutParameter(102, R2dbcType.NUMERIC))
        .execute(),
        result ->
          awaitOne(asList(1, 101), result.map(row ->
            asList(
              row.get(0, Integer.class), row.get("value2", Integer.class)))));
      awaitQuery(asList(asList(2, 102)),
        row ->
          asList(row.get("value1", Integer.class), row.get(1, Integer.class)),
        connection.createStatement("SELECT * FROM testMultiInOutCall"));

      // Execute the procedure with one in-out parameter having an inferred
      // type. Expect a single Result with no update count. Expect the IN
      // parameter's value to have been inserted by the call.
      consumeOne(connection.createStatement(
        "BEGIN testMultiInOutCallAdd(?, ?); END;")
        .bind(0, new InOutParameter(3))
        .bind(1, new InOutParameter(103))
        .execute(),
        result -> awaitNone(result.getRowsUpdated()));
      awaitQuery(asList(asList(3, 103)),
        row -> asList(row.get(0, Integer.class), row.get(1, Integer.class)),
        connection.createStatement("SELECT * FROM testMultiInOutCall"));;

      // Execute the procedure again with multiple in-out parameters having
      // the same name. Expect a single Result with one rows having the
      // previous value. Getting the parameter value by name should returned
      // the value of the first parameter. Expect the IN parameter's value to
      // have been inserted by the call.
      consumeOne(connection.createStatement(
        "BEGIN testMultiInOutCallAdd(" +
          "inout_value2 => :value2, inout_value1 => :value1); END;")
        .bind("value1", new InOutParameter(4))
        .bind("value2", new InOutParameter(104))
        .execute(),
        result ->
          awaitOne(asList(3, 103), result.map(row ->
            asList(
              row.get("value1", Integer.class), row.get(0, Integer.class)))));
      awaitQuery(asList(asList(4, 104)),
        row -> asList(row.get(0, Integer.class), row.get(1, Integer.class)),
        connection.createStatement("SELECT * FROM testMultiInOutCall"));
    }
    finally {
      tryAwaitExecution(connection.createStatement("DROP TABLE testMultiInOutCall"));
      tryAwaitExecution(connection.createStatement(
        "DROP PROCEDURE testMultiInOutCallAdd"));
      tryAwaitNone(connection.close());
    }
  }

  /**
   * Verifies {@link OracleStatementImpl#execute()} when calling a procedure
   * having a single out parameter.
   */
  @Test
  public void testOneOutCall() {
    Connection connection =
      Mono.from(sharedConnection()).block(connectTimeout());
    try {
      awaitExecution(connection.createStatement(
        "CREATE TABLE testOneOutCall (" +
          "id NUMBER GENERATED ALWAYS AS IDENTITY, value VARCHAR2(100))"));

      awaitExecution(connection.createStatement(
        "CREATE OR REPLACE PROCEDURE testOneOutCallAdd(" +
          " value IN VARCHAR2 DEFAULT 'Default Value'," +
          " id OUT NUMBER) IS" +
          " BEGIN " +
          " INSERT INTO testOneOutCall(value) VALUES (value)" +
          "   RETURNING testOneOutCall.id INTO id;" +
          " END;"));

      // Execute the procedure with one in-out parameter. Expect a single Result
      // with no update count. Expect the IN parameter's default value to
      // have been inserted by the call.
      consumeOne(connection.createStatement(
        "BEGIN testOneOutCallAdd(id => ?); END;")
        .bind(0, Parameters.out(R2dbcType.NUMERIC))
        .execute(),
        result -> awaitNone(result.getRowsUpdated()));
      awaitQuery(asList(asList(1, "Default Value")),
        row -> asList(row.get("id", Integer.class), row.get("value")),
        connection.createStatement("SELECT * FROM testOneOutCall"));

      // Execute the procedure again with one in-out parameter. Expect a single
      // Result with one rows Expect the IN parameter's default value to have
      // been inserted by the call.
      consumeOne(connection.createStatement(
        "BEGIN testOneOutCallAdd(id => ?); END;")
        .bind(0, Parameters.out(R2dbcType.NUMERIC))
        .execute(),
        result ->
          awaitOne(2, result.map(row -> row.get(0, Integer.class))));
      awaitQuery(asList(asList(1, "Default Value"), asList(2, "Default Value")),
        row -> asList(row.get("id", Integer.class), row.get("value")),
        connection.createStatement("SELECT * FROM testOneOutCall"));

      // Delete the previously inserted rows
      awaitExecution(connection.createStatement(
        "TRUNCATE TABLE testOneOutCall"));

      // Execute the procedure with one in-out parameter. Expect a single Result
      // with no update count. Expect the an indexed based String bind to
      // have been inserted by the call.
      consumeOne(connection.createStatement(
        "BEGIN testOneOutCallAdd(?, ?); END;")
        .bind(0, "Indexed Bind")
        .bind(1, Parameters.out(R2dbcType.NUMERIC))
        .execute(),
        result -> awaitNone(result.getRowsUpdated()));
      awaitQuery(asList(asList(3, "Indexed Bind")),
        row -> asList(row.get(0, Integer.class), row.get(1)),
        connection.createStatement("SELECT * FROM testOneOutCall"));

      // Execute the procedure with one in-out parameter. Expect a single Result
      // with no update count. Expect the a named String bind to have been
      // inserted by the call.
      consumeOne(connection.createStatement(
        "BEGIN testOneOutCallAdd(:parameter, :out); END;")
        .bind("parameter", "Named Bind")
        .bind("out", Parameters.out(R2dbcType.NUMERIC))
        .execute(),
        result ->
          awaitOne(4,
            result.map(row -> row.get("out", Integer.class))));
      awaitQuery(asList(asList(3, "Indexed Bind"), asList(4, "Named Bind")),
        row -> asList(row.get(0, Integer.class), row.get(1)),
        connection.createStatement(
          "SELECT * FROM testOneOutCall ORDER BY value"));

      // Delete the previously inserted rows
      awaitExecution(connection.createStatement(
        "TRUNCATE TABLE testOneOutCall"));

      // Execute the procedure with one in-out parameter. Expect a single Result
      // with no update count. Expect the an indexed based Parameter bind to
      // have been inserted by the call.
      consumeOne(connection.createStatement(
        "BEGIN testOneOutCallAdd(?, ?); END;")
        .bind(0, Parameters.in(R2dbcType.VARCHAR, "Indexed Parameter"))
        .bind(1, Parameters.out(R2dbcType.NUMERIC))
        .execute(),
        result -> awaitNone(result.getRowsUpdated()));
      awaitQuery(asList(asList(5, "Indexed Parameter")),
        row -> asList(row.get(0, Integer.class), row.get(1)),
        connection.createStatement("SELECT * FROM testOneOutCall"));

      // Execute the procedure with one in-out parameter. Expect a single Result
      // with no update count. Expect the a named Parameter bind to have been
      // inserted by the call.
      consumeOne(connection.createStatement(
        "BEGIN testOneOutCallAdd(:parameter, :out); END;")
        .bind("parameter",
          Parameters.in(R2dbcType.VARCHAR, "Named Parameter"))
        .bind("out", Parameters.out(R2dbcType.NUMERIC))
        .execute(),
        result ->
          awaitOne(6,
            result.map(row -> row.get("out", Integer.class))));
      awaitQuery(asList(
        asList(5, "Indexed Parameter"), asList(6, "Named Parameter")),
        row -> asList(row.get(0, Integer.class), row.get(1)),
        connection.createStatement(
          "SELECT * FROM testOneOutCall ORDER BY value"));

      // Delete the previously inserted rows
      awaitExecution(connection.createStatement(
        "TRUNCATE TABLE testOneOutCall"));

      // Execute the procedure with one in-out parameter. Expect a single Result
      // with no update count. Expect the an indexed based Parameter.In bind to
      // have been inserted by the call.
      consumeOne(connection.createStatement(
        "BEGIN testOneOutCallAdd(?, ?); END;")
        .bind(0, Parameters.in(R2dbcType.VARCHAR, "Indexed Parameter.In"))
        .bind(1, Parameters.out(R2dbcType.NUMERIC))
        .execute(),
        result -> awaitNone(result.getRowsUpdated()));
      awaitQuery(asList(asList(7, "Indexed Parameter.In")),
        row -> asList(row.get(0, Integer.class), row.get(1)),
        connection.createStatement("SELECT * FROM testOneOutCall"));

      // Execute the procedure with one in-out parameter. Expect a single Result
      // with no update count. Expect the a named Parameter.In bind to have been
      // inserted by the call.
      consumeOne(connection.createStatement(
        "BEGIN testOneOutCallAdd(:parameter, :out); END;")
        .bind("parameter",
          Parameters.in(R2dbcType.VARCHAR, "Named Parameter.In"))
        .bind("out", Parameters.out(R2dbcType.NUMERIC))
        .execute(),
        result ->
          awaitOne(result.map(row -> row.get("out"))));
      awaitQuery(asList(
        asList(7, "Indexed Parameter.In"), asList(8, "Named Parameter.In")),
        row -> asList(row.get(0, Integer.class), row.get(1)),
        connection.createStatement(
          "SELECT * FROM testOneOutCall ORDER BY value"));
    }
    finally {
      tryAwaitExecution(connection.createStatement("DROP TABLE testOneOutCall"));
      tryAwaitExecution(connection.createStatement(
        "DROP PROCEDURE testOneOutCallAdd"));
      tryAwaitNone(connection.close());
    }
  }

  /**
   * Verifies {@link OracleStatementImpl#execute()} when calling a procedure
   * having a single out parameters.
   */
  @Test
  public void testMultiOutCall() {
    Connection connection =
      Mono.from(sharedConnection()).block(connectTimeout());
    try {
      awaitExecution(connection.createStatement(
        "CREATE TABLE testMultiOutCall (" +
          "id NUMBER GENERATED ALWAYS AS IDENTITY, value VARCHAR2(100))"));

      awaitExecution(connection.createStatement(
        "CREATE OR REPLACE PROCEDURE testMultiOutCallAdd(" +
          " value IN VARCHAR2 DEFAULT 'Default Value'," +
          " id OUT NUMBER," +
          " new_count OUT NUMBER) IS" +
          " BEGIN " +
          " INSERT INTO testMultiOutCall(value) VALUES (value)" +
          "   RETURNING testMultiOutCall.id INTO id;" +
          " SELECT COUNT(*) INTO new_count FROM testMultiOutCall;" +
          " END;"));

      // Execute the procedure with two out parameters. Expect a single Result
      // with no update count. Expect the IN parameter's default value to
      // have been inserted by the call.
      consumeOne(connection.createStatement(
        "BEGIN testMultiOutCallAdd(id => ?, new_count => ?); END;")
        .bind(0, Parameters.out(R2dbcType.NUMERIC))
        .bind(1, Parameters.out(R2dbcType.NUMERIC))
        .execute(),
        result -> awaitNone(result.getRowsUpdated()));
      awaitQuery(asList(asList(1, "Default Value")),
        readable -> asList(readable.get("id", Integer.class), readable.get("value")),
        connection.createStatement("SELECT * FROM testMultiOutCall"));

      // Execute the procedure again with two out parameters. Expect a single
      // Result with one readables Expect the IN parameter's default value to have
      // been inserted by the call.
      consumeOne(connection.createStatement(
        "BEGIN testMultiOutCallAdd(id => ?, new_count => ?); END;")
        .bind(0, Parameters.out(R2dbcType.NUMERIC))
        .bind(1, Parameters.out(R2dbcType.NUMERIC))
        .execute(),
        result ->
          awaitOne(asList(2, 2), result.map(readable ->
            asList(readable.get(0, Integer.class), readable.get(1, Integer.class)))));
      awaitQuery(asList(asList(1, "Default Value"), asList(2, "Default Value")),
        readable -> asList(readable.get("id", Integer.class), readable.get("value")),
        connection.createStatement("SELECT * FROM testMultiOutCall"));

      // Delete the previously inserted readables
      awaitExecution(connection.createStatement(
        "TRUNCATE TABLE testMultiOutCall"));

      // Execute the procedure with two out parameters. Expect a single Result
      // with no update count. Expect the an indexed based String bind to
      // have been inserted by the call.
      consumeOne(connection.createStatement(
        "BEGIN testMultiOutCallAdd(?, ?, ?); END;")
        .bind(0, "Indexed Bind")
        .bind(1, Parameters.out(R2dbcType.NUMERIC))
        .bind(2, Parameters.out(R2dbcType.NUMERIC))
        .execute(),
        result -> awaitNone(result.getRowsUpdated()));
      awaitQuery(asList(asList(3, "Indexed Bind")),
        readable -> asList(readable.get(0, Integer.class), readable.get(1)),
        connection.createStatement("SELECT * FROM testMultiOutCall"));

      // Execute the procedure with two out parameters. Expect a single Result
      // with no update count. Expect the a named String bind to have been
      // inserted by the call.
      consumeOne(connection.createStatement(
        "BEGIN testMultiOutCallAdd(:parameter, :out, :newCount); END;")
        .bind("parameter", "Named Bind")
        .bind("out", Parameters.out(R2dbcType.NUMERIC))
        .bind("newCount", Parameters.out(R2dbcType.NUMERIC))
        .execute(),
        result ->
          awaitOne(asList(4, 2), result.map(readable ->
            asList(readable.get("out", Integer.class),
              readable.get("newCount", Integer.class)))));
      awaitQuery(asList(asList(3, "Indexed Bind"), asList(4, "Named Bind")),
        readable -> asList(readable.get(0, Integer.class), readable.get(1)),
        connection.createStatement(
          "SELECT * FROM testMultiOutCall ORDER BY value"));

      // Delete the previously inserted readables
      awaitExecution(connection.createStatement(
        "TRUNCATE TABLE testMultiOutCall"));

      // Execute the procedure with two out parameters. Expect a single Result
      // with no update count. Expect the an indexed based Parameter bind to
      // have been inserted by the call.
      consumeOne(connection.createStatement(
        "BEGIN testMultiOutCallAdd(?, ?, ?); END;")
        .bind(0, Parameters.in(R2dbcType.VARCHAR, "Indexed Parameter"))
        .bind(1, Parameters.out(R2dbcType.NUMERIC))
        .bind(2, Parameters.out(R2dbcType.NUMERIC))
        .execute(),
        result -> awaitNone(result.getRowsUpdated()));
      awaitQuery(asList(asList(5, "Indexed Parameter")),
        readable -> asList(readable.get(0, Integer.class), readable.get(1)),
        connection.createStatement("SELECT * FROM testMultiOutCall"));

      // Execute the procedure with two out parameters. Expect a single Result
      // with no update count. Expect the a named Parameter bind to have been
      // inserted by the call.
      consumeOne(connection.createStatement(
        "BEGIN testMultiOutCallAdd(:parameter, :out, :newCount); END;")
        .bind("parameter",
          Parameters.in(R2dbcType.VARCHAR, "Named Parameter"))
        .bind("out", Parameters.out(R2dbcType.NUMERIC))
        .bind("newCount", Parameters.out(R2dbcType.NUMERIC))
        .execute(),
        result ->
          awaitOne(asList(6, 2), result.map(readable ->
            asList(readable.get("out", Integer.class),
              readable.get("newCount", Integer.class)))));
      awaitQuery(asList(
        asList(5, "Indexed Parameter"), asList(6, "Named Parameter")),
          readable -> asList(readable.get(0, Integer.class), readable.get(1)),
        connection.createStatement(
          "SELECT * FROM testMultiOutCall ORDER BY value"));

      // Delete the previously inserted readables
      awaitExecution(connection.createStatement(
        "TRUNCATE TABLE testMultiOutCall"));

      // Execute the procedure with two out parameters. Expect a single Result
      // with no update count. Expect the an indexed based Parameter.In bind to
      // have been inserted by the call.
      consumeOne(connection.createStatement(
        "BEGIN testMultiOutCallAdd(?, ?, ?); END;")
        .bind(0, Parameters.in(R2dbcType.VARCHAR, "Indexed Parameter.In"))
        .bind(1, Parameters.out(R2dbcType.NUMERIC))
        .bind(2, Parameters.out(R2dbcType.NUMERIC))
        .execute(),
        result -> awaitNone(result.getRowsUpdated()));
      awaitQuery(asList(asList(7, "Indexed Parameter.In")),
        readable -> asList(readable.get(0, Integer.class), readable.get(1)),
        connection.createStatement("SELECT * FROM testMultiOutCall"));

      // Execute the procedure with two out parameters. Expect a single Result
      // with no update count. Expect the a named Parameter.In bind to have been
      // inserted by the call.
      consumeOne(connection.createStatement(
        "BEGIN testMultiOutCallAdd(:parameter, :out, :newCount); END;")
        .bind("parameter",
          Parameters.in(R2dbcType.VARCHAR, "Named Parameter.In"))
        .bind("out", Parameters.out(R2dbcType.NUMERIC))
        .bind("newCount", Parameters.out(R2dbcType.NUMERIC))
        .execute(),
        result -> awaitOne(result.map(readable -> readable.get("out"))));
      awaitQuery(asList(
        asList(7, "Indexed Parameter.In"), asList(8, "Named Parameter.In")),
        readable -> asList(readable.get(0, Integer.class), readable.get(1)),
        connection.createStatement(
          "SELECT * FROM testMultiOutCall ORDER BY value"));
    }
    finally {
      tryAwaitExecution(connection.createStatement("DROP TABLE testMultiOutCall"));
      tryAwaitExecution(connection.createStatement(
        "DROP PROCEDURE testMultiOutCallAdd"));
      tryAwaitNone(connection.close());
    }
  }

  /**
   * Verify {@link OracleStatementImpl#execute()} when calling a procedure
   * having no out binds and returning implicit results.
   */
  @Test
  public void testNoOutImplicitResult() {
    Connection connection = awaitOne(sharedConnection());
    try {
      awaitExecution(connection.createStatement(
        "CREATE TABLE testNoOutImplicitResult (count NUMBER)"));

      // Load [0,100] into the table
      Statement insert = connection.createStatement(
        "INSERT INTO testNoOutImplicitResult VALUES (?)");
      IntStream.range(0, 100)
        .forEach(i -> insert.bind(0, i).add());
      insert.bind(0, 100);
      awaitOne(101L, Flux.from(insert.execute())
        .flatMap(Result::getRowsUpdated)
        .reduce(0L, (total, updateCount) -> total + updateCount));

      // Create a procedure that returns a cursor
      awaitExecution(connection.createStatement(
        "CREATE OR REPLACE PROCEDURE countDown (" +
          " countFrom IN NUMBER DEFAULT 100)" +
          " IS" +
          " countDownCursor SYS_REFCURSOR;" +
          " BEGIN" +
          " OPEN countDownCursor FOR " +
          "   SELECT count FROM testNoOutImplicitResult" +
          "   WHERE count <= countFrom" +
          "   ORDER BY count DESC;" +
          " DBMS_SQL.RETURN_RESULT(countDownCursor);" +
          " END;"));

      // Execute without setting the countFrom parameter, and expect one
      // Result with rows counting down from the default countFrom value, 100
      awaitQuery(Stream.iterate(
        100, previous -> previous >= 0, previous -> previous - 1)
          .collect(Collectors.toList()),
        row -> row.get(0, Integer.class),
        connection.createStatement("BEGIN countDown; END;"));

      // Execute with with an in bind parameter, and expect one
      // Result with rows counting down from the parameter value
      awaitQuery(Stream.iterate(
        10, previous -> previous >= 0, previous -> previous - 1)
          .collect(Collectors.toList()),
        row -> row.get(0, Integer.class),
        connection.createStatement("BEGIN countDown(?); END;")
          .bind(0, 10));

      // Create a procedure that returns multiple cursors
      awaitExecution(connection.createStatement(
        "CREATE OR REPLACE PROCEDURE countDown (" +
          " countFrom IN NUMBER DEFAULT 50)" +
          " IS" +
          " countDownCursor SYS_REFCURSOR;" +
          " countUpCursor SYS_REFCURSOR;" +
          " BEGIN" +

          " OPEN countDownCursor FOR " +
          "   SELECT count FROM testNoOutImplicitResult" +
          "   WHERE count <= countFrom" +
          "   ORDER BY count DESC;" +
          " DBMS_SQL.RETURN_RESULT(countDownCursor);" +

          " OPEN countUpCursor FOR " +
          "   SELECT count FROM testNoOutImplicitResult" +
          "   WHERE count >= countFrom" +
          "   ORDER BY count;" +
          " DBMS_SQL.RETURN_RESULT(countUpCursor);" +

          " END;"));


      awaitMany(asList(
        // countDownCursor
        Stream.iterate(
          50, previous -> previous >= 0, previous -> previous - 1)
          .collect(Collectors.toList()),
        // countUpCursor
        Stream.iterate(
          50, previous -> previous <= 100, previous -> previous + 1)
          .collect(Collectors.toList())),
        // Map rows of two Result.map(..) publishers into two Lists
        Flux.from(connection.createStatement("BEGIN countDown; END;")
          .execute())
          .concatMap(result ->
            Flux.from(result.map(row ->
              row.get(0, Integer.class)))
              .collectList()));

      // Expect Implicit Results to have no update counts
      AtomicLong count = new AtomicLong(-9);
      awaitMany(asList(-9L, -10L),
        Flux.from(connection.createStatement("BEGIN countDown; END;")
          .execute())
          .concatMap(result ->
            Flux.from(result.getRowsUpdated())
              .defaultIfEmpty(count.getAndDecrement())));

    }
    finally {
      tryAwaitExecution(connection.createStatement("DROP PROCEDURE countDown"));
      tryAwaitExecution(connection.createStatement(
        "DROP TABLE testNoOutImplicitResult"));
      tryAwaitNone(connection.close());
    }
  }

  /**
   * Verify {@link OracleStatementImpl#execute()} when calling a procedure
   * having out binds and returning implicit results.
   */
  @Test
  public void testOutAndImplicitResult() {
    Connection connection = awaitOne(sharedConnection());
    try {
      awaitExecution(connection.createStatement(
        "CREATE TABLE testOutAndImplicitResult (count NUMBER)"));

      // Load [0,100] into the table
      Statement insert = connection.createStatement(
        "INSERT INTO testOutAndImplicitResult VALUES (?)");
      IntStream.range(0, 100)
        .forEach(i -> insert.bind(0, i).add());
      insert.bind(0, 100);
      awaitOne(101L, Flux.from(insert.execute())
        .flatMap(Result::getRowsUpdated)
        .reduce(0L, (total, updateCount) -> total + updateCount));

      // Create a procedure that returns a cursor
      awaitExecution(connection.createStatement(
        "CREATE OR REPLACE PROCEDURE countDown (" +
          " outValue OUT VARCHAR2)" +
          " IS" +
          " countDownCursor SYS_REFCURSOR;" +
          " BEGIN" +
          " outValue := 'test';" +
          " OPEN countDownCursor FOR " +
          "   SELECT count FROM testOutAndImplicitResult" +
          "   WHERE count <= 100" +
          "   ORDER BY count DESC;" +
          " DBMS_SQL.RETURN_RESULT(countDownCursor);" +
          " END;"));

      // Expect one Result with rows counting down from 100, then one Result
      // with the out bind value
      awaitMany(asList(
        Stream.iterate(
          100, previous -> previous >= 0, previous -> previous - 1)
          .map(String::valueOf)
          .collect(Collectors.toList()),
        asList("test")),
        Flux.from(connection.createStatement("BEGIN countDown(:outValue); END;")
          .bind("outValue", Parameters.out(R2dbcType.VARCHAR))
          .execute())
          .concatMap(result ->
            Flux.from(result.map(row ->
              row.get(0, String.class)))
              .collectList()));

      // Create a procedure that returns multiple cursors
      awaitExecution(connection.createStatement(
        "CREATE OR REPLACE PROCEDURE countDown (" +
          " outValue OUT VARCHAR2)" +
          " IS" +
          " countDownCursor SYS_REFCURSOR;" +
          " countUpCursor SYS_REFCURSOR;" +
          " BEGIN" +

          " outValue := 'test';" +

          " OPEN countDownCursor FOR " +
          "   SELECT count FROM testOutAndImplicitResult" +
          "   WHERE count <= 50" +
          "   ORDER BY count DESC;" +
          " DBMS_SQL.RETURN_RESULT(countDownCursor);" +

          " OPEN countUpCursor FOR " +
          "   SELECT count FROM testOutAndImplicitResult" +
          "   WHERE count >= 50" +
          "   ORDER BY count;" +
          " DBMS_SQL.RETURN_RESULT(countUpCursor);" +

          " END;"));


      awaitMany(asList(
        // countDownCursor
        Stream.iterate(
          50, previous -> previous >= 0, previous -> previous - 1)
          .map(String::valueOf)
          .collect(Collectors.toList()),
        // countUpCursor
        Stream.iterate(
          50, previous -> previous <= 100, previous -> previous + 1)
          .map(String::valueOf)
          .collect(Collectors.toList()),
        asList("test")),
        // Map rows of two Result.map(..) publishers into two Lists
        Flux.from(connection.createStatement("BEGIN countDown(:outValue); END;")
          .bind("outValue", Parameters.out(R2dbcType.VARCHAR))
          .execute())
          .concatMap(result ->
            Flux.from(result.map(row ->
              row.get(0, String.class)))
              .collectList()));

      // Expect Implicit Results to have no update counts
      AtomicLong count = new AtomicLong(-8);
      awaitMany(asList(-8L, -9L, -10L),
        Flux.from(connection.createStatement("BEGIN countDown(?); END;")
          .bind(0, Parameters.out(R2dbcType.VARCHAR))
          .execute())
          .concatMap(result ->
            Flux.from(result.getRowsUpdated())
              .defaultIfEmpty(count.getAndDecrement())));

    }
    finally {
      tryAwaitExecution(connection.createStatement("DROP PROCEDURE countDown"));
      tryAwaitExecution(connection.createStatement(
        "DROP TABLE testOutAndImplicitResult"));
      tryAwaitNone(connection.close());
    }
  }

  /**
   * Verifies that {@link OracleStatementImpl#execute()} emits a {@link Result}
   * with a {@link OracleR2dbcWarning} segment when the execution results in a
   * warning.
   */
  @Test
  public void testWarningMessage() {
    Connection connection =
      Mono.from(sharedConnection()).block(connectTimeout());
    try {

      // Create a procedure using invalid syntax and expect the Result to
      // have an OracleR2dbcWarning with an R2dbcException having a SQLWarning
      // as it's initial cause. Expect the Result to have an update count of
      // zero as well, indicating that the statement completed after the
      // warning.
      AtomicInteger segmentCount = new AtomicInteger(0);
      R2dbcException r2dbcException =
        awaitOne(Flux.from(connection.createStatement(
          "CREATE OR REPLACE PROCEDURE testWarningMessage" +
            " IS BEGIN;")
          .execute())
          .concatMap(result ->
            result.flatMap(segment -> {
              int index = segmentCount.getAndIncrement();
              if (index == 0) {
<<<<<<< HEAD
=======
                assertTrue(segment instanceof OracleR2dbcWarning,
                  "Unexpected Segment: " + segment);
                return Mono.just(((OracleR2dbcWarning)segment).exception());
              }
              else if (index == 1) {
>>>>>>> aada73fb
                assertTrue(segment instanceof UpdateCount,
                  "Unexpected Segment: " + segment);
                assertEquals(0, ((UpdateCount)segment).value());
                return Mono.empty();

              }
              else if (index == 1) {
                assertTrue(segment instanceof Message,
                "Unexpected Segment: " + segment);
                return Mono.just(((Message)segment).exception());
              }
              else {
                fail("Unexpected Segment: " + segment);
                return Mono.error(new AssertionError("Should not reach here"));
              }
            })));

      // Expect ORA-17110 for an execution that completed with a warning
      assertEquals(17110, r2dbcException.getErrorCode());
      Throwable cause = r2dbcException.getCause();
      assertTrue(cause instanceof SQLWarning, "Unexpected cause: " + cause);
      assertEquals(17110, ((SQLWarning)cause).getErrorCode());
      assertNull(cause.getCause());
    }
    finally {
      tryAwaitNone(connection.close());
    }
  }

  /**
   * Verifies that concurrent statement execution on a single
   * connection does not cause threads to block when there are many threads
   * available.
   */
  @Test
  public void testConcurrentExecuteManyThreads() throws InterruptedException {
    ExecutorService executorService = Executors.newFixedThreadPool(4);
    try {
      Connection connection = awaitOne(connect(executorService));
      try {
        verifyConcurrentExecute(connection);
      }
      finally {
        tryAwaitNone(connection.close());
      }
    }
    finally {
      executorService.shutdown();
      executorService.awaitTermination(
        sqlTimeout().toSeconds(), TimeUnit.SECONDS);
    }
  }

  /**
   * Verifies that concurrent statement execution on a single
   * connection does not cause threads to block when there is just one thread
   * available.
   */
  @Test
  public void testConcurrentExecuteSingleThread() throws InterruptedException {
    ExecutorService executorService = Executors.newSingleThreadExecutor();
    try {
      Connection connection = awaitOne(connect(executorService));
      try {
        verifyConcurrentExecute(connection);
      }
      finally {
        tryAwaitNone(connection.close());
      }
    }
    finally {
      executorService.shutdown();
      executorService.awaitTermination(
        sqlTimeout().toSeconds(), TimeUnit.SECONDS);
    }
  }

  /**
   * Verifies that concurrent statement execution and row fetching on a single
   * connection does not cause threads to block when there is just one thread
   * available.
   */
  @Test
  public void testConcurrentFetchSingleThread() throws InterruptedException {
    ExecutorService executorService = Executors.newSingleThreadExecutor();
    try {
      Connection connection = awaitOne(connect(executorService));
      try {
        verifyConcurrentFetch(connection);
      }
      finally {
        tryAwaitNone(connection.close());
      }
    }
    finally {
      executorService.shutdown();
      executorService.awaitTermination(
        sqlTimeout().toSeconds(), TimeUnit.SECONDS);
    }
  }

  /**
   * Verifies that concurrent statement execution and row fetching on a single
   * connection does not cause threads to block when there are many threads
   * available.
   */
  @Test
  public void testConcurrentFetchManyThreads() throws InterruptedException {
    ExecutorService executorService = Executors.newFixedThreadPool(4);
    try {
      Connection connection = awaitOne(connect(executorService));
      try {
        verifyConcurrentFetch(connection);
      }
      finally {
        tryAwaitNone(connection.close());
      }
    }
    finally {
      executorService.shutdown();
      executorService.awaitTermination(
        sqlTimeout().toSeconds(), TimeUnit.SECONDS);
    }
  }

  /**
   * Verifies behavior when commitTransaction() and close() Publishers are
   * subscribed to concurrently due to cancelling a Flux.usingWhen(...)
   * operator.
   */
  @Test
  public void testUsingWhenCancel() {
    Connection connection = awaitOne(sharedConnection());
    try {
      awaitExecution(connection.createStatement(
        "CREATE TABLE testUsingWhenCancel (value NUMBER)"));

      // Use more threads than what the FJP has available
      @SuppressWarnings({"unchecked","rawtypes"})
      Publisher<Boolean>[] publishers =
        new Publisher[ForkJoinPool.getCommonPoolParallelism() * 4];

      for (int i = 0; i < publishers.length; i++) {

        int value = i;

        // The hasElements operator below will cancel its subscription upon
        // receiving onNext. This triggers a subscription to the
        // commitTransaction() publisher, immediately followed by a subscription
        // to the close() publisher. Expect the driver to defer the subscription
        // to the close() publisher until the commitTransaction publisher has
        // completed. If not deferred, then the thread subscribing to the close
        // publisher will block, and this test will deadlock as the
        // commitTransaction publisher has no available thread to complete with.
        Mono<Boolean> mono = Flux.usingWhen(
          newConnection(),
          newConnection ->
            Flux.usingWhen(
              Mono.from(newConnection.beginTransaction())
                .thenReturn(newConnection),
              newConnection0 ->
                Flux.from(newConnection.createStatement(
                  "INSERT INTO testUsingWhenCancel VALUES (?)")
                  .bind(0, value)
                  .execute())
                  .flatMap(Result::getRowsUpdated),
              Connection::commitTransaction),
          Connection::close)
          .hasElements()
          .cache();

        mono.subscribe();
        publishers[i] = mono;
      }

      awaitMany(
        Stream.generate(() -> true)
          .limit(publishers.length)
          .collect(Collectors.toList()),
        Flux.merge(publishers));

    }
    finally {
      // Note that Flux.usingWhen doesn't actually wait for the
      // commitTransaction publisher to complete (because the downstream
      // subscriber has already cancelled the subscription, so it can't
      // receive the result anyway).
      // This means the transactions may not have ended by the time the
      // drop table command executes. Set a DDL wait timeout to avoid a
      // "Resource busy..." error from the database.
      tryAwaitExecution(connection.createStatement(
        "ALTER SESSION SET ddl_lock_timeout=15"));
      tryAwaitExecution(connection.createStatement(
        "DROP TABLE testUsingWhenCancel"));
      tryAwaitNone(connection.close());
    }
  }

  /**
   * Verifies that {@link R2dbcException#getSql()} returns the SQL command
   * that caused an exception.
   */
  @Test
  public void testGetSql() {
    Connection connection = awaitOne(sharedConnection());
    try {
      String badSql = "SELECT 0 FROM dooool";
      Result result = awaitOne(connection.createStatement(badSql).execute());
      R2dbcException r2dbcException = assertThrows(R2dbcException.class, () ->
        awaitOne(result.getRowsUpdated()));
      assertEquals(badSql, r2dbcException.getSql());
    }
    finally {
      tryAwaitNone(connection.close());
    }
  }

  /**
   * Verifies that a SYS_REFCURSOR out parameter can be consumed as a
   * {@link Result} object.
   */
  @Test
  public void testRefCursorOut() {
    Connection connection = awaitOne(sharedConnection());
    try {
      List<TestRow> rows = createRows(100);

      // Create a table with some rows to query
      awaitExecution(connection.createStatement(
        "CREATE TABLE testRefCursorTable(id NUMBER, value VARCHAR(10))"));
      Statement insertStatement = connection.createStatement(
        "INSERT INTO testRefCursorTable VALUES (:id, :value)");
      awaitUpdate(
        rows.stream()
          .map(row -> 1)
          .collect(Collectors.toList()),
        bindRows(rows, insertStatement));

      // Create a procedure that returns a cursor over the rows
      awaitExecution(connection.createStatement(
        "CREATE OR REPLACE PROCEDURE testRefCursorProcedure(" +
          " countCursor OUT SYS_REFCURSOR)" +
          " IS" +
          " BEGIN" +
          " OPEN countCursor FOR " +
          "   SELECT id, value FROM testRefCursorTable" +
          "   ORDER BY id;" +
          " END;"));

      // Call the procedure with the cursor registered as an out parameter, and
      // expect it to map to a Result. Then consume the rows of the Result and
      // verify they have the expected values inserted above.
      awaitMany(
        rows,
        Flux.from(connection.createStatement(
              "BEGIN testRefCursorProcedure(:countCursor); END;")
            .bind("countCursor", Parameters.out(OracleR2dbcTypes.REF_CURSOR))
            .execute())
          .flatMap(result ->
            result.map(outParameters ->
              outParameters.get("countCursor")))
          .cast(Result.class)
          .flatMap(countCursor ->
            countCursor.map(row ->
              new TestRow(
                row.get("id", Integer.class),
                row.get("value", String.class)))));

      // Verify the procedure call again. This time using an explicit
      // Result.class argument to Row.get(...). Also, this time using
      // Result.flatMap to create the publisher within the segment mapping
      // function
      awaitMany(
        rows,
        Flux.from(connection.createStatement(
            "BEGIN testRefCursorProcedure(:countCursor); END;")
          .bind("countCursor", Parameters.out(OracleR2dbcTypes.REF_CURSOR))
          .execute())
          .flatMap(result ->
            result.flatMap(segment ->
              ((Result.OutSegment)segment).outParameters()
                  .get(0, Result.class)
                  .map(row ->
                    new TestRow(
                      row.get("id", Integer.class),
                      row.get("value", String.class))))));
    }
    catch (Exception exception) {
      showErrors(connection);
      throw exception;
    }
    finally {
      tryAwaitExecution(connection.createStatement(
        "DROP PROCEDURE testRefCursorProcedure"));
      tryAwaitExecution(connection.createStatement(
        "DROP TABLE testRefCursorTable"));
      tryAwaitNone(connection.close());
    }
  }

  /**
   * Verifies that SYS_REFCURSOR out parameters can be consumed as
   * {@link Result} objects.
   */
  @Test
  public void testMultipleRefCursorOut() {
    Connection connection = awaitOne(sharedConnection());
    try {
      List<TestRow> rows = createRows(100);

      // Create a table with some rows to query
      awaitExecution(connection.createStatement(
        "CREATE TABLE testMultiRefCursorTable(id NUMBER, value VARCHAR(10))"));
      Statement insertStatement = connection.createStatement(
        "INSERT INTO testMultiRefCursorTable VALUES (:id, :value)");
      awaitUpdate(
        rows.stream()
          .map(row -> 1)
          .collect(Collectors.toList()),
        bindRows(rows, insertStatement));

      // Create a procedure that returns a multiple cursors over the rows
      awaitExecution(connection.createStatement(
        "CREATE OR REPLACE PROCEDURE testMultiRefCursorProcedure(" +
          " countCursor0 OUT SYS_REFCURSOR," +
          " countCursor1 OUT SYS_REFCURSOR)" +
          " IS" +
          " BEGIN" +
          " OPEN countCursor0 FOR " +
          "   SELECT id, value FROM testMultiRefCursorTable" +
          "   ORDER BY id;" +
          " OPEN countCursor1 FOR " +
          "   SELECT id, value FROM testMultiRefCursorTable" +
          "   ORDER BY id DESC;" +
          " END;"));

      // Call the procedure with the cursors registered as out parameters, and
      // expect them to map to Results. Then consume the rows of each Result and
      // verify they have the expected values inserted above.
      List<TestRow> expectedRows = new ArrayList<>(rows);
      Collections.reverse(rows);
      expectedRows.addAll(rows);
      awaitMany(
        expectedRows,
        Flux.from(connection.createStatement(
              "BEGIN testMultiRefCursorProcedure(:countCursor0, :countCursor1); END;")
            .bind("countCursor0", Parameters.out(OracleR2dbcTypes.REF_CURSOR))
            .bind("countCursor1", Parameters.out(OracleR2dbcTypes.REF_CURSOR))
            .execute())
          .flatMap(result ->
            result.map(outParameters ->
              List.of(
                (Result)outParameters.get("countCursor0"),
                (Result)outParameters.get("countCursor1"))))
          .flatMap(results ->
            Flux.concat(
              results.get(0).map(row ->
                new TestRow(
                  row.get("id", Integer.class),
                  row.get("value", String.class))),
              results.get(1).map(row ->
                new TestRow(
                  row.get("id", Integer.class),
                  row.get("value", String.class))))));

      // Run the same verification, this time with Result.class argument to
      // Row.get(...), and mapping the REF CURSOR Results into a Publisher
      // within the row mapping function
      awaitMany(
        expectedRows,
        Flux.from(connection.createStatement(
              "BEGIN testMultiRefCursorProcedure(:countCursor0, :countCursor1); END;")
            .bind("countCursor0", Parameters.out(OracleR2dbcTypes.REF_CURSOR))
            .bind("countCursor1", Parameters.out(OracleR2dbcTypes.REF_CURSOR))
            .execute())
          .flatMap(result ->
            result.map(outParameters ->
              Flux.concat(
                outParameters.get("countCursor0", Result.class).map(row ->
                  new TestRow(
                    row.get(0, Integer.class),
                    row.get(1, String.class))),
                outParameters.get("countCursor1", Result.class).map(row ->
                  new TestRow(
                    row.get(0, Integer.class),
                    row.get(1, String.class))))))
          .flatMap(Function.identity()));
    }
    catch (Exception exception) {
      showErrors(connection);
      throw exception;
    }
    finally {
      tryAwaitExecution(connection.createStatement(
        "DROP PROCEDURE testMultiRefCursorProcedure"));
      tryAwaitExecution(connection.createStatement(
        "DROP TABLE testMultiRefCursorTable"));
      tryAwaitNone(connection.close());
    }
  }

  // TODO: Repalce with Parameters.inOut when that's available
  private static final class InOutParameter
    implements Parameter, Parameter.In, Parameter.Out {
    final Type type;
    final Object value;

    InOutParameter(Object value) {
      this(value, new Type.InferredType() {
        @Override
        public Class<?> getJavaType() {
          return value.getClass();
        }

        @Override
        public String getName() {
          return "Inferred";
        }
      });
    }

    InOutParameter(Object value, Type type) {
      this.value = value;
      this.type = type;
    }

    @Override
    public Type getType() {
      return type;
    }

    @Override
    public Object getValue() {
      return value;
    }
  }

  /**
   * Connect to the database configured by {@link DatabaseConfig}, with a
   * the connection configured to use a given {@code executor} for async
   * callbacks.
   * @param executor Executor for async callbacks
   * @return Connection that uses the {@code executor}
   */
  private static Publisher<? extends Connection> connect(Executor executor) {
    return ConnectionFactories.get(
        ConnectionFactoryOptions.parse(format(
            "r2dbc:oracle://%s:%d/%s", host(), port(), serviceName()))
          .mutate()
          .option(
            ConnectionFactoryOptions.USER, user())
          .option(
            ConnectionFactoryOptions.PASSWORD, password())
          .option(
            OracleR2dbcOptions.EXECUTOR, executor)
          .build())
      .create();
  }

  /**
   * Verifies concurrent statement execution the given {@code connection}
   * @param connection Connection to verify
   */
  private void verifyConcurrentExecute(Connection connection) {

    // Create many statements and execute them in parallel.
    @SuppressWarnings({"unchecked","rawtypes"})
    Publisher<Integer>[] publishers =
      new Publisher[Runtime.getRuntime().availableProcessors() * 4];

    for (int i = 0; i < publishers.length; i++) {
      Flux<Integer> flux = Flux.from(connection.createStatement(
            "SELECT " + i + " FROM sys.dual")
          .execute())
        .flatMap(result ->
          result.map(row -> row.get(0, Integer.class)))
        .cache();

      flux.subscribe();
      publishers[i] = flux;
    }

    awaitMany(
      IntStream.range(0, publishers.length)
        .boxed()
        .collect(Collectors.toList()),
      Flux.concat(publishers));
  }

  /**
   * Verifies concurrent row fetching with the given {@code connection}
   * @param connection Connection to verify
   */
  private void verifyConcurrentFetch(Connection connection) {
    try {
      awaitExecution(connection.createStatement(
        "CREATE TABLE testConcurrentFetch (value NUMBER)"));

      // Create many statements and execute them in parallel.
      @SuppressWarnings({"unchecked","rawtypes"})
      Publisher<Long>[] publishers =
        new Publisher[Runtime.getRuntime().availableProcessors() * 4];

      for (int i = 0; i < publishers.length; i++) {

        Statement statement = connection.createStatement(
          "INSERT INTO testConcurrentFetch VALUES (?)");

        // Each publisher batch inserts a range of 10 values
        int start = i * 10;
        statement.bind(0, start);
        IntStream.range(start + 1, start + 10)
          .forEach(value -> {
            statement.add().bind(0, value);
          });

        Mono<Long> mono = Flux.from(statement.execute())
          .flatMap(Result::getRowsUpdated)
          .collect(Collectors.summingLong(Long::longValue))
          .cache();

        // Execute in parallel, and retain the result for verification later
        mono.subscribe();
        publishers[i] = mono;
      }

      // Expect each publisher to emit an update count of 100
      awaitMany(
        Stream.generate(() -> 10L)
          .limit(publishers.length)
          .collect(Collectors.toList()),
        Flux.merge(publishers));

      // Create publishers that fetch rows in parallel
      @SuppressWarnings({"unchecked","rawtypes"})
      Publisher<List<Integer>>[] fetchPublishers =
        new Publisher[publishers.length];

      for (int i = 0; i < fetchPublishers.length; i++) {
        Mono<List<Integer>> mono = Flux.from(connection.createStatement(
              "SELECT value FROM testConcurrentFetch ORDER BY value")
            .execute())
          .flatMap(result ->
            result.map(row -> row.get(0, Integer.class)))
          .sort()
          .collect(Collectors.toList())
          .cache();

        // Execute in parallel, and retain the result for verification later
        mono.subscribe();
        fetchPublishers[i] = mono;
      }

      // Expect each fetch publisher to get the same result
      List<Integer> expected = IntStream.range(0, publishers.length * 10)
        .boxed()
        .collect(Collectors.toList());

      for (Publisher<List<Integer>> publisher : fetchPublishers)
        awaitOne(expected, publisher);
    }
    finally {
      tryAwaitExecution(connection.createStatement(
        "DROP TABLE testConcurrentFetch"));
    }
  }

  /**
   * Creates list of a specified length of test table rows
   */
  private static List<TestRow> createRows(int length) {
    return IntStream.range(0, 100)
      .mapToObj(id -> new TestRow(id, String.valueOf(id)))
      .collect(Collectors.toList());
  }

  /** Binds a list of rows to a batch statement */
  private Statement bindRows(List<TestRow> rows, Statement statement) {
    rows.stream()
      .limit(rows.size() - 1)
      .forEach(row ->
        statement
          .bind("id", row.id)
          .bind("value", row.value)
          .add());

    statement
      .bind("id", rows.get(rows.size() - 1).id)
      .bind("value", rows.get(rows.size() - 1).value);

    return statement;
  }

  /**
   * A row of a test table.
   */
  private static class TestRow {
    final int id;
    final String value;

    TestRow(int id, String value) {
      this.id = id;
      this.value = value;
    }

    @Override
    public boolean equals(Object other) {
      return other instanceof TestRow
        && id == ((TestRow)other).id
        && Objects.equals(value, ((TestRow)other).value);
    }

    @Override
    public String toString() {
      return "[id=" + id + ", value=" + value + "]";
    }
  }
}<|MERGE_RESOLUTION|>--- conflicted
+++ resolved
@@ -35,11 +35,8 @@
 import io.r2dbc.spi.Statement;
 import io.r2dbc.spi.Type;
 import oracle.r2dbc.OracleR2dbcOptions;
-<<<<<<< HEAD
 import oracle.r2dbc.OracleR2dbcTypes;
-=======
 import oracle.r2dbc.OracleR2dbcWarning;
->>>>>>> aada73fb
 import oracle.r2dbc.test.DatabaseConfig;
 import org.junit.jupiter.api.Test;
 import org.reactivestreams.Publisher;
@@ -2031,24 +2028,17 @@
             result.flatMap(segment -> {
               int index = segmentCount.getAndIncrement();
               if (index == 0) {
-<<<<<<< HEAD
-=======
-                assertTrue(segment instanceof OracleR2dbcWarning,
-                  "Unexpected Segment: " + segment);
-                return Mono.just(((OracleR2dbcWarning)segment).exception());
-              }
-              else if (index == 1) {
->>>>>>> aada73fb
+                // Expect the first segment to be an update count
                 assertTrue(segment instanceof UpdateCount,
                   "Unexpected Segment: " + segment);
                 assertEquals(0, ((UpdateCount)segment).value());
                 return Mono.empty();
-
               }
               else if (index == 1) {
-                assertTrue(segment instanceof Message,
-                "Unexpected Segment: " + segment);
-                return Mono.just(((Message)segment).exception());
+                // Expect second segment to be a warning
+                assertTrue(segment instanceof OracleR2dbcWarning,
+                  "Unexpected Segment: " + segment);
+                return Mono.just(((OracleR2dbcWarning)segment).exception());
               }
               else {
                 fail("Unexpected Segment: " + segment);
